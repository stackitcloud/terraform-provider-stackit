package iaas_test

import (
	"context"
	"fmt"
	"strings"
	"testing"

	"github.com/hashicorp/terraform-plugin-testing/helper/acctest"
	"github.com/hashicorp/terraform-plugin-testing/helper/resource"
	"github.com/hashicorp/terraform-plugin-testing/terraform"
	"github.com/stackitcloud/stackit-sdk-go/core/config"
	"github.com/stackitcloud/stackit-sdk-go/core/utils"
	"github.com/stackitcloud/stackit-sdk-go/services/iaas"
	"github.com/stackitcloud/stackit-sdk-go/services/iaasalpha"
	"github.com/stackitcloud/terraform-provider-stackit/stackit/internal/core"
	"github.com/stackitcloud/terraform-provider-stackit/stackit/internal/testutil"
)

// Network resource data
var networkResource = map[string]string{
	"project_id":         testutil.ProjectId,
	"name":               fmt.Sprintf("acc-test-%s", acctest.RandStringFromCharSet(5, acctest.CharSetAlphaNum)),
	"ipv4_prefix_length": "24",
	"nameserver0":        "1.2.3.4",
	"nameserver1":        "5.6.7.8",
}

var networkAreaResource = map[string]string{
	"organization_id":  testutil.OrganizationId,
	"name":             fmt.Sprintf("acc-test-%s", acctest.RandStringFromCharSet(5, acctest.CharSetAlphaNum)),
	"networkrange0":    "10.0.0.0/16",
	"transfer_network": "10.1.2.0/24",
}

var networkAreaRouteResource = map[string]string{
	"organization_id": networkAreaResource["organization_id"],
	"network_area_id": networkAreaResource["network_area_id"],
	"prefix":          "1.1.1.0/24",
	"next_hop":        "1.1.1.1",
}

var networkInterfaceResource = map[string]string{
	"project_id": testutil.ProjectId,
	"network_id": networkResource["network_id"],
	"name":       "name",
}

// Volume resource data
var volumeResource = map[string]string{
	"project_id":        testutil.ProjectId,
	"availability_zone": "eu01-1",
	"name":              "name",
	"description":       "description",
	"size":              "1",
	"label1":            "value",
	"performance_class": "storage_premium_perf1",
}

// Security Group resource data
var securityGroupResource = map[string]string{
	"project_id":  testutil.ProjectId,
	"name":        "name",
	"description": "description",
	"label1":      "value",
}

func networkResourceConfig(name, nameservers string) string {
	return fmt.Sprintf(`
				resource "stackit_network" "network" {
					project_id = "%s"
					name       = "%s"
					ipv4_prefix_length = "%s"
					nameservers = %s
				}
				`,
		networkResource["project_id"],
		name,
		networkResource["ipv4_prefix_length"],
		nameservers,
	)
}

func networkAreaResourceConfig(areaname, networkranges string) string {
	return fmt.Sprintf(`
				resource "stackit_network_area" "network_area" {
					organization_id = "%s"
					name       = "%s"
					network_ranges = [{
						prefix = "%s"
					}]
					transfer_network = "%s"
				}
				`,
		networkAreaResource["organization_id"],
		areaname,
		networkranges,
		networkAreaResource["transfer_network"],
	)
}

func networkAreaRouteResourceConfig() string {
	return fmt.Sprintf(`
				resource "stackit_network_area_route" "network_area_route" {
					organization_id = stackit_network_area.network_area.organization_id
					network_area_id = stackit_network_area.network_area.network_area_id
					prefix          = "%s"
					next_hop        = "%s"
				}
				`,
		networkAreaRouteResource["prefix"],
		networkAreaRouteResource["next_hop"],
	)
}

func networkInterfaceResourceConfig(name string) string {
	return fmt.Sprintf(`
				resource "stackit_network_interface" "network_interface" {
					project_id = stackit_network.network.project_id
					network_id = stackit_network.network.network_id
					name       = "%s"
				}
				`,
		name,
	)
}

func volumeResourceConfig(name, size string) string {
	return fmt.Sprintf(`
				resource "stackit_volume" "volume" {
					project_id = "%s"
					availability_zone = "%s"
					name = "%s"
					description = "%s"
					size = %s
					labels = {
						"label1" = "%s"
					}
					performance_class = "%s"
				}
				`,
		volumeResource["project_id"],
		volumeResource["availability_zone"],
		name,
		volumeResource["description"],
		size,
		volumeResource["label1"],
		volumeResource["performance_class"],
	)
}

<<<<<<< HEAD
func resourceConfig(name, nameservers, areaname, networkranges, interfacename string) string {
	return fmt.Sprintf("%s\n\n%s\n\n%s\n\n%s\n\n%s",
=======
func securityGroupResourceConfig(name string) string {
	return fmt.Sprintf(`
				resource "stackit_security_group" "security_group" {
					project_id = "%s"
					name = "%s"
					description = "%s"
					labels = {
						"label1" = "%s"
					}
				}
				`,
		volumeResource["project_id"],
		name,
		volumeResource["description"],
		volumeResource["label1"],
	)
}

func resourceConfig(name, nameservers, areaname, networkranges string) string {
	return fmt.Sprintf("%s\n\n%s\n\n%s\n\n%s",
>>>>>>> ad987b0a
		testutil.IaaSProviderConfig(),
		networkResourceConfig(name, nameservers),
		networkAreaResourceConfig(areaname, networkranges),
		networkAreaRouteResourceConfig(),
		networkInterfaceResourceConfig(interfacename),
	)
}

func resourceConfigVolume(name, size string) string {
	return fmt.Sprintf("%s\n\n%s",
		testutil.IaaSProviderConfig(),
		volumeResourceConfig(name, size),
	)
}

func resourceConfigSecurityGroup(name string) string {
	return fmt.Sprintf("%s\n\n%s",
		testutil.IaaSProviderConfig(),
		securityGroupResourceConfig(name),
	)
}

func TestAccIaaS(t *testing.T) {
	resource.Test(t, resource.TestCase{
		ProtoV6ProviderFactories: testutil.TestAccProtoV6ProviderFactories,
		CheckDestroy:             testAccCheckIaaSDestroy,
		Steps: []resource.TestStep{

			// Creation
			{
				Config: resourceConfig(
					networkResource["name"],
					fmt.Sprintf(
						"[%q]",
						networkResource["nameserver0"],
					),
					networkAreaResource["name"],
					networkAreaResource["networkrange0"],
					networkInterfaceResource["name"],
				),
				Check: resource.ComposeAggregateTestCheckFunc(
					// Instance
					resource.TestCheckResourceAttr("stackit_network.network", "project_id", networkResource["project_id"]),
					resource.TestCheckResourceAttrSet("stackit_network.network", "network_id"),
					resource.TestCheckResourceAttr("stackit_network.network", "name", networkResource["name"]),
					resource.TestCheckResourceAttr("stackit_network.network", "nameservers.#", "1"),
					resource.TestCheckResourceAttr("stackit_network.network", "nameservers.0", networkResource["nameserver0"]),

					// Network Area
					resource.TestCheckResourceAttr("stackit_network_area.network_area", "organization_id", networkAreaResource["organization_id"]),
					resource.TestCheckResourceAttrSet("stackit_network_area.network_area", "network_area_id"),
					resource.TestCheckResourceAttr("stackit_network_area.network_area", "name", networkAreaResource["name"]),
					resource.TestCheckResourceAttr("stackit_network_area.network_area", "network_ranges.#", "1"),
					resource.TestCheckResourceAttr("stackit_network_area.network_area", "network_ranges.0.prefix", networkAreaResource["networkrange0"]),
					resource.TestCheckResourceAttrSet("stackit_network_area.network_area", "network_ranges.0.network_range_id"),

					// Network Area Route
					resource.TestCheckResourceAttrPair(
						"stackit_network_area_route.network_area_route", "organization_id",
						"stackit_network_area.network_area", "organization_id",
					),
					resource.TestCheckResourceAttrPair(
						"stackit_network_area_route.network_area_route", "network_area_id",
						"stackit_network_area.network_area", "network_area_id",
					),
					resource.TestCheckResourceAttrSet("stackit_network_area_route.network_area_route", "network_area_route_id"),
					resource.TestCheckResourceAttr("stackit_network_area_route.network_area_route", "prefix", networkAreaRouteResource["prefix"]),
					resource.TestCheckResourceAttr("stackit_network_area_route.network_area_route", "next_hop", networkAreaRouteResource["next_hop"]),

					// Network Interface
					resource.TestCheckResourceAttrPair(
						"stackit_network_interface.network_interface", "project_id",
						"stackit_network.network", "project_id",
					),
					resource.TestCheckResourceAttrPair(
						"stackit_network_interface.network_interface", "network_id",
						"stackit_network.network", "network_id",
					),
					resource.TestCheckResourceAttrSet("stackit_network_interface.network_interface", "network_interface_id"),
					resource.TestCheckResourceAttr("stackit_network_interface.network_interface", "name", networkInterfaceResource["name"]),
				),
			},
			// Data source
			{
				Config: fmt.Sprintf(`
					%s
			
					data "stackit_network" "network" {
						project_id  = stackit_network.network.project_id
						network_id = stackit_network.network.network_id
					}
			
					data "stackit_network_area" "network_area" {
						organization_id  = stackit_network_area.network_area.organization_id
						network_area_id  = stackit_network_area.network_area.network_area_id
					}
					
					data "stackit_network_area_route" "network_area_route" {
						organization_id  	  = stackit_network_area.network_area.organization_id
						network_area_id  	  = stackit_network_area.network_area.network_area_id
						network_area_route_id = stackit_network_area_route.network_area_route.network_area_route_id
					}

					data "stackit_network_interface" "network_interface" {
						project_id  	     = stackit_network.network.project_id
						network_id  	     = stackit_network.network.network_id
						network_interface_id = stackit_network_interface.network_interface.network_interface_id
					}
					`,
					resourceConfig(
						networkResource["name"],
						fmt.Sprintf(
							"[%q]",
							networkResource["nameserver0"],
						),
						networkAreaResource["name"],
						networkAreaResource["networkrange0"],
						networkInterfaceResource["name"],
					),
				),
				Check: resource.ComposeAggregateTestCheckFunc(
					// Instance
					resource.TestCheckResourceAttr("data.stackit_network.network", "project_id", networkResource["project_id"]),
					resource.TestCheckResourceAttrPair(
						"stackit_network.network", "network_id",
						"data.stackit_network.network", "network_id",
					),
					resource.TestCheckResourceAttr("data.stackit_network.network", "name", networkResource["name"]),
					resource.TestCheckResourceAttr("data.stackit_network.network", "nameservers.0", networkResource["nameserver0"]),

					// Network area
					resource.TestCheckResourceAttr("data.stackit_network_area.network_area", "organization_id", networkAreaResource["organization_id"]),
					resource.TestCheckResourceAttrPair(
						"stackit_network_area.network_area", "network_area_id",
						"data.stackit_network_area.network_area", "network_area_id",
					),
					resource.TestCheckResourceAttr("data.stackit_network_area.network_area", "name", networkAreaResource["name"]),
					resource.TestCheckResourceAttr("data.stackit_network_area.network_area", "network_ranges.#", "1"),
					resource.TestCheckResourceAttr("data.stackit_network_area.network_area", "network_ranges.0.prefix", networkAreaResource["networkrange0"]),

					// Network area route
					resource.TestCheckResourceAttrPair(
						"stackit_network_area_route.network_area_route", "organization_id",
						"stackit_network_area.network_area", "organization_id",
					),
					resource.TestCheckResourceAttrPair(
						"stackit_network_area_route.network_area_route", "network_area_id",
						"stackit_network_area.network_area", "network_area_id",
					),
					resource.TestCheckResourceAttrSet("stackit_network_area_route.network_area_route", "network_area_route_id"),
					resource.TestCheckResourceAttr("stackit_network_area_route.network_area_route", "prefix", networkAreaRouteResource["prefix"]),
					resource.TestCheckResourceAttr("stackit_network_area_route.network_area_route", "next_hop", networkAreaRouteResource["next_hop"]),

					// Network Interface
					resource.TestCheckResourceAttrPair(
						"stackit_network_interface.network_interface", "project_id",
						"stackit_network.network", "project_id",
					),
					resource.TestCheckResourceAttrPair(
						"stackit_network_interface.network_interface", "network_id",
						"stackit_network.network", "network_id",
					),
					resource.TestCheckResourceAttrSet("stackit_network_interface.network_interface", "network_interface_id"),
					resource.TestCheckResourceAttr("stackit_network_interface.network_interface", "name", networkInterfaceResource["name"]),
				),
			},
			// Import
			{
				ResourceName: "stackit_network.network",
				ImportStateIdFunc: func(s *terraform.State) (string, error) {
					r, ok := s.RootModule().Resources["stackit_network.network"]
					if !ok {
						return "", fmt.Errorf("couldn't find resource stackit_network.network")
					}
					networkId, ok := r.Primary.Attributes["network_id"]
					if !ok {
						return "", fmt.Errorf("couldn't find attribute network_id")
					}
					return fmt.Sprintf("%s,%s", testutil.ProjectId, networkId), nil
				},
				ImportState:             true,
				ImportStateVerify:       true,
				ImportStateVerifyIgnore: []string{"ipv4_prefix_length"}, // Field is not returned by the API
			},
			{
				ResourceName: "stackit_network_area.network_area",
				ImportStateIdFunc: func(s *terraform.State) (string, error) {
					r, ok := s.RootModule().Resources["stackit_network_area.network_area"]
					if !ok {
						return "", fmt.Errorf("couldn't find resource stackit_network_area.network_area")
					}
					networkAreaId, ok := r.Primary.Attributes["network_area_id"]
					if !ok {
						return "", fmt.Errorf("couldn't find attribute network_area_id")
					}
					return fmt.Sprintf("%s,%s", testutil.OrganizationId, networkAreaId), nil
				},
				ImportState:       true,
				ImportStateVerify: true,
			},
			{
				ResourceName: "stackit_network_area_route.network_area_route",
				ImportStateIdFunc: func(s *terraform.State) (string, error) {
					r, ok := s.RootModule().Resources["stackit_network_area_route.network_area_route"]
					if !ok {
						return "", fmt.Errorf("couldn't find resource stackit_network_area_route.network_area_route")
					}
					networkAreaId, ok := r.Primary.Attributes["network_area_id"]
					if !ok {
						return "", fmt.Errorf("couldn't find attribute network_area_id")
					}
					networkAreaRouteId, ok := r.Primary.Attributes["network_area_route_id"]
					if !ok {
						return "", fmt.Errorf("couldn't find attribute network_area_route_id")
					}
					return fmt.Sprintf("%s,%s,%s", testutil.OrganizationId, networkAreaId, networkAreaRouteId), nil
				},
				ImportState:       true,
				ImportStateVerify: true,
			},
			{
				ResourceName: "stackit_network_interface.network_interface",
				ImportStateIdFunc: func(s *terraform.State) (string, error) {
					r, ok := s.RootModule().Resources["stackit_network_interface.network_interface"]
					if !ok {
						return "", fmt.Errorf("couldn't find resource stackit_network_interface.network_interface")
					}
					networkId, ok := r.Primary.Attributes["network_id"]
					if !ok {
						return "", fmt.Errorf("couldn't find attribute network_id")
					}
					networkInterfaceId, ok := r.Primary.Attributes["network_interface_id"]
					if !ok {
						return "", fmt.Errorf("couldn't find attribute network_interface_id")
					}
					return fmt.Sprintf("%s,%s,%s", testutil.ProjectId, networkId, networkInterfaceId), nil
				},
				ImportState:       true,
				ImportStateVerify: true,
			},
			// Update
			{
				Config: resourceConfig(
					fmt.Sprintf("%s-updated", networkResource["name"]),
					fmt.Sprintf(
						"[%q, %q]",
						networkResource["nameserver0"],
						networkResource["nameserver1"],
					),
					fmt.Sprintf("%s-updated", networkAreaResource["name"]),
					networkAreaResource["networkrange0"],
					fmt.Sprintf("%s-updated", networkInterfaceResource["name"]),
				),
				Check: resource.ComposeAggregateTestCheckFunc(
					// Instance
					resource.TestCheckResourceAttr("stackit_network.network", "project_id", networkResource["project_id"]),
					resource.TestCheckResourceAttrSet("stackit_network.network", "network_id"),
					resource.TestCheckResourceAttr("stackit_network.network", "name", fmt.Sprintf("%s-updated", networkResource["name"])),
					resource.TestCheckResourceAttr("stackit_network.network", "nameservers.#", "2"),
					resource.TestCheckResourceAttr("stackit_network.network", "nameservers.0", networkResource["nameserver0"]),
					resource.TestCheckResourceAttr("stackit_network.network", "nameservers.1", networkResource["nameserver1"]),

					// Network area
					resource.TestCheckResourceAttr("stackit_network_area.network_area", "organization_id", networkAreaResource["organization_id"]),
					resource.TestCheckResourceAttrSet("stackit_network_area.network_area", "network_area_id"),
					resource.TestCheckResourceAttr("stackit_network_area.network_area", "name", fmt.Sprintf("%s-updated", networkAreaResource["name"])),
					resource.TestCheckResourceAttr("stackit_network_area.network_area", "network_ranges.#", "1"),
					resource.TestCheckResourceAttr("stackit_network_area.network_area", "network_ranges.0.prefix", networkAreaResource["networkrange0"]),

					// Network interface
					resource.TestCheckResourceAttrPair(
						"stackit_network_interface.network_interface", "project_id",
						"stackit_network.network", "project_id",
					),
					resource.TestCheckResourceAttrPair(
						"stackit_network_interface.network_interface", "network_id",
						"stackit_network.network", "network_id",
					),
					resource.TestCheckResourceAttrSet("stackit_network_interface.network_interface", "network_interface_id"),
					resource.TestCheckResourceAttr("stackit_network_interface.network_interface", "name", fmt.Sprintf("%s-updated", networkInterfaceResource["name"])),
				),
			},
			// Deletion is done by the framework implicitly
		},
	})
}

func TestAccIaaSVolume(t *testing.T) {
	resource.Test(t, resource.TestCase{
		ProtoV6ProviderFactories: testutil.TestAccProtoV6ProviderFactories,
		CheckDestroy:             testAccCheckIaaSVolumeDestroy,
		Steps: []resource.TestStep{

			// Creation
			{
				Config: resourceConfigVolume(volumeResource["name"], volumeResource["size"]),
				Check: resource.ComposeAggregateTestCheckFunc(
					resource.TestCheckResourceAttr("stackit_volume.volume", "project_id", volumeResource["project_id"]),
					resource.TestCheckResourceAttrSet("stackit_volume.volume", "volume_id"),
					resource.TestCheckResourceAttr("stackit_volume.volume", "name", volumeResource["name"]),
					resource.TestCheckResourceAttr("stackit_volume.volume", "availability_zone", volumeResource["availability_zone"]),
					resource.TestCheckResourceAttr("stackit_volume.volume", "availability_zone", volumeResource["availability_zone"]),
					resource.TestCheckResourceAttr("stackit_volume.volume", "labels.label1", volumeResource["label1"]),
					resource.TestCheckResourceAttr("stackit_volume.volume", "description", volumeResource["description"]),
					resource.TestCheckResourceAttr("stackit_volume.volume", "performance_class", volumeResource["performance_class"]),
					resource.TestCheckResourceAttr("stackit_volume.volume", "size", volumeResource["size"]),
				),
			},
			// Data source
			{
				Config: fmt.Sprintf(`
					%s
			
					data "stackit_volume" "volume" {
						project_id  = stackit_volume.volume.project_id
						volume_id = stackit_volume.volume.volume_id
					}
					`,
					resourceConfigVolume(volumeResource["name"], volumeResource["size"]),
				),
				Check: resource.ComposeAggregateTestCheckFunc(
					// Instance
					resource.TestCheckResourceAttr("data.stackit_volume.volume", "project_id", networkResource["project_id"]),
					resource.TestCheckResourceAttrPair(
						"stackit_volume.volume", "volume_id",
						"data.stackit_volume.volume", "volume_id",
					),
					resource.TestCheckResourceAttr("data.stackit_volume.volume", "name", volumeResource["name"]),
					resource.TestCheckResourceAttr("data.stackit_volume.volume", "availability_zone", volumeResource["availability_zone"]),
					resource.TestCheckResourceAttr("data.stackit_volume.volume", "availability_zone", volumeResource["availability_zone"]),
					resource.TestCheckResourceAttr("stackit_volume.volume", "labels.label1", volumeResource["label1"]),
					resource.TestCheckResourceAttr("data.stackit_volume.volume", "description", volumeResource["description"]),
					resource.TestCheckResourceAttr("data.stackit_volume.volume", "performance_class", volumeResource["performance_class"]),
					resource.TestCheckResourceAttr("data.stackit_volume.volume", "size", volumeResource["size"]),
				),
			},
			// Import
			{
				ResourceName: "stackit_volume.volume",
				ImportStateIdFunc: func(s *terraform.State) (string, error) {
					r, ok := s.RootModule().Resources["stackit_volume.volume"]
					if !ok {
						return "", fmt.Errorf("couldn't find resource stackit_volume.volume")
					}
					volumeId, ok := r.Primary.Attributes["volume_id"]
					if !ok {
						return "", fmt.Errorf("couldn't find attribute volume_id")
					}
					return fmt.Sprintf("%s,%s", testutil.ProjectId, volumeId), nil
				},
				ImportState:       true,
				ImportStateVerify: true,
			},
			// Update
			{
				Config: resourceConfigVolume(
					fmt.Sprintf("%s-updated", volumeResource["name"]),
					"10",
				),
				Check: resource.ComposeAggregateTestCheckFunc(
					resource.TestCheckResourceAttr("stackit_volume.volume", "project_id", volumeResource["project_id"]),
					resource.TestCheckResourceAttrSet("stackit_volume.volume", "volume_id"),
					resource.TestCheckResourceAttr("stackit_volume.volume", "name", fmt.Sprintf("%s-updated", volumeResource["name"])),
					resource.TestCheckResourceAttr("stackit_volume.volume", "availability_zone", volumeResource["availability_zone"]),
					resource.TestCheckResourceAttr("stackit_volume.volume", "availability_zone", volumeResource["availability_zone"]),
					resource.TestCheckResourceAttr("stackit_volume.volume", "labels.label1", volumeResource["label1"]),
					resource.TestCheckResourceAttr("stackit_volume.volume", "description", volumeResource["description"]),
					resource.TestCheckResourceAttr("stackit_volume.volume", "performance_class", volumeResource["performance_class"]),
					resource.TestCheckResourceAttr("stackit_volume.volume", "size", "10"),
				),
			},
			// Deletion is done by the framework implicitly
		},
	})
}

func TestAccIaaSSecurityGroup(t *testing.T) {
	resource.Test(t, resource.TestCase{
		ProtoV6ProviderFactories: testutil.TestAccProtoV6ProviderFactories,
		CheckDestroy:             testAccCheckIaaSSecurityGroupDestroy,
		Steps: []resource.TestStep{

			// Creation
			{
				Config: resourceConfigSecurityGroup(securityGroupResource["name"]),
				Check: resource.ComposeAggregateTestCheckFunc(
					resource.TestCheckResourceAttr("stackit_security_group.security_group", "project_id", securityGroupResource["project_id"]),
					resource.TestCheckResourceAttrSet("stackit_security_group.security_group", "security_group_id"),
					resource.TestCheckResourceAttr("stackit_security_group.security_group", "name", securityGroupResource["name"]),
					resource.TestCheckResourceAttr("stackit_security_group.security_group", "labels.label1", securityGroupResource["label1"]),
					resource.TestCheckResourceAttr("stackit_security_group.security_group", "description", securityGroupResource["description"]),
				),
			},
			// Data source
			{
				Config: fmt.Sprintf(`
					%s
			
					data "stackit_security_group" "security_group" {
						project_id  = stackit_security_group.security_group.project_id
						security_group_id = stackit_security_group.security_group.security_group_id
					}
					`,
					resourceConfigSecurityGroup(securityGroupResource["name"]),
				),
				Check: resource.ComposeAggregateTestCheckFunc(
					// Instance
					resource.TestCheckResourceAttr("data.stackit_security_group.security_group", "project_id", securityGroupResource["project_id"]),
					resource.TestCheckResourceAttrPair(
						"stackit_security_group.security_group", "security_group_id",
						"data.stackit_security_group.security_group", "security_group_id",
					),
					resource.TestCheckResourceAttr("data.stackit_security_group.security_group", "name", securityGroupResource["name"]),
					resource.TestCheckResourceAttr("stackit_security_group.security_group", "labels.label1", securityGroupResource["label1"]),
					resource.TestCheckResourceAttr("data.stackit_security_group.security_group", "description", securityGroupResource["description"]),
				),
			},
			// Import
			{
				ResourceName: "stackit_security_group.security_group",
				ImportStateIdFunc: func(s *terraform.State) (string, error) {
					r, ok := s.RootModule().Resources["stackit_security_group.security_group"]
					if !ok {
						return "", fmt.Errorf("couldn't find resource stackit_security_group.security_group")
					}
					securityGroupId, ok := r.Primary.Attributes["security_group_id"]
					if !ok {
						return "", fmt.Errorf("couldn't find attribute security_group_id")
					}
					return fmt.Sprintf("%s,%s", testutil.ProjectId, securityGroupId), nil
				},
				ImportState:       true,
				ImportStateVerify: true,
			},
			// Update
			{
				Config: resourceConfigSecurityGroup(
					fmt.Sprintf("%s-updated", securityGroupResource["name"]),
				),
				Check: resource.ComposeAggregateTestCheckFunc(
					resource.TestCheckResourceAttr("stackit_security_group.security_group", "project_id", securityGroupResource["project_id"]),
					resource.TestCheckResourceAttrSet("stackit_security_group.security_group", "security_group_id"),
					resource.TestCheckResourceAttr("stackit_security_group.security_group", "name", fmt.Sprintf("%s-updated", securityGroupResource["name"])),
					resource.TestCheckResourceAttr("stackit_security_group.security_group", "labels.label1", securityGroupResource["label1"]),
					resource.TestCheckResourceAttr("stackit_security_group.security_group", "description", securityGroupResource["description"]),
				),
			},
			// Deletion is done by the framework implicitly
		},
	})
}

func testAccCheckIaaSDestroy(s *terraform.State) error {
	ctx := context.Background()
	var client *iaas.APIClient
	var err error
	if testutil.IaaSCustomEndpoint == "" {
		client, err = iaas.NewAPIClient(
			config.WithRegion("eu01"),
		)
	} else {
		client, err = iaas.NewAPIClient(
			config.WithEndpoint(testutil.IaaSCustomEndpoint),
		)
	}
	if err != nil {
		return fmt.Errorf("creating client: %w", err)
	}

	networksToDestroy := []string{}
	for _, rs := range s.RootModule().Resources {
		if rs.Type != "stackit_network" {
			continue
		}
		// network terraform ID: "[project_id],[network_id]"
		networkId := strings.Split(rs.Primary.ID, core.Separator)[1]
		networksToDestroy = append(networksToDestroy, networkId)
	}

	networksResp, err := client.ListNetworksExecute(ctx, testutil.ProjectId)
	if err != nil {
		return fmt.Errorf("getting networksResp: %w", err)
	}

	networks := *networksResp.Items
	for i := range networks {
		if networks[i].NetworkId == nil {
			continue
		}
		if utils.Contains(networksToDestroy, *networks[i].NetworkId) {
			err := client.DeleteNetworkExecute(ctx, testutil.ProjectId, *networks[i].NetworkId)
			if err != nil {
				return fmt.Errorf("destroying network %s during CheckDestroy: %w", *networks[i].NetworkId, err)
			}
		}
	}

	// network areas
	networkAreasToDestroy := []string{}
	for _, rs := range s.RootModule().Resources {
		if rs.Type != "stackit_network_area" {
			continue
		}
		networkAreaId := strings.Split(rs.Primary.ID, core.Separator)[1]
		networkAreasToDestroy = append(networkAreasToDestroy, networkAreaId)
	}

	networkAreasResp, err := client.ListNetworkAreasExecute(ctx, testutil.OrganizationId)
	if err != nil {
		return fmt.Errorf("getting networkAreasResp: %w", err)
	}

	networkAreas := *networkAreasResp.Items
	for i := range networkAreas {
		if networkAreas[i].AreaId == nil {
			continue
		}
		if utils.Contains(networkAreasToDestroy, *networkAreas[i].AreaId) {
			err := client.DeleteNetworkAreaExecute(ctx, testutil.OrganizationId, *networkAreas[i].AreaId)
			if err != nil {
				return fmt.Errorf("destroying network area %s during CheckDestroy: %w", *networkAreas[i].AreaId, err)
			}
		}
	}
	return nil
}

func testAccCheckIaaSVolumeDestroy(s *terraform.State) error {
	ctx := context.Background()
	var client *iaasalpha.APIClient
	var err error
	if testutil.IaaSCustomEndpoint == "" {
		client, err = iaasalpha.NewAPIClient(
			config.WithRegion("eu01"),
		)
	} else {
		client, err = iaasalpha.NewAPIClient(
			config.WithEndpoint(testutil.IaaSCustomEndpoint),
		)
	}
	if err != nil {
		return fmt.Errorf("creating client: %w", err)
	}

	volumesToDestroy := []string{}
	for _, rs := range s.RootModule().Resources {
		if rs.Type != "stackit_volume" {
			continue
		}
		// volume terraform ID: "[project_id],[volume_id]"
		volumeId := strings.Split(rs.Primary.ID, core.Separator)[1]
		volumesToDestroy = append(volumesToDestroy, volumeId)
	}

	volumesResp, err := client.ListVolumesExecute(ctx, testutil.ProjectId)
	if err != nil {
		return fmt.Errorf("getting volumesResp: %w", err)
	}

	volumes := *volumesResp.Items
	for i := range volumes {
		if volumes[i].Id == nil {
			continue
		}
		if utils.Contains(volumesToDestroy, *volumes[i].Id) {
			err := client.DeleteVolumeExecute(ctx, testutil.ProjectId, *volumes[i].Id)
			if err != nil {
				return fmt.Errorf("destroying volume %s during CheckDestroy: %w", *volumes[i].Id, err)
			}
		}
	}
	return nil
}

func testAccCheckIaaSSecurityGroupDestroy(s *terraform.State) error {
	ctx := context.Background()
	var client *iaasalpha.APIClient
	var err error
	if testutil.IaaSCustomEndpoint == "" {
		client, err = iaasalpha.NewAPIClient(
			config.WithRegion("eu01"),
		)
	} else {
		client, err = iaasalpha.NewAPIClient(
			config.WithEndpoint(testutil.IaaSCustomEndpoint),
		)
	}
	if err != nil {
		return fmt.Errorf("creating client: %w", err)
	}

	securityGroupsToDestroy := []string{}
	for _, rs := range s.RootModule().Resources {
		if rs.Type != "stackit_security_group" {
			continue
		}
		// security group terraform ID: "[project_id],[security_group_id]"
		securityGroupId := strings.Split(rs.Primary.ID, core.Separator)[1]
		securityGroupsToDestroy = append(securityGroupsToDestroy, securityGroupId)
	}

	securityGroupsResp, err := client.ListSecurityGroupsExecute(ctx, testutil.ProjectId)
	if err != nil {
		return fmt.Errorf("getting securityGroupsResp: %w", err)
	}

	securityGroups := *securityGroupsResp.Items
	for i := range securityGroups {
		if securityGroups[i].Id == nil {
			continue
		}
		if utils.Contains(securityGroupsToDestroy, *securityGroups[i].Id) {
			err := client.DeleteSecurityGroupExecute(ctx, testutil.ProjectId, *securityGroups[i].Id)
			if err != nil {
				return fmt.Errorf("destroying security group %s during CheckDestroy: %w", *securityGroups[i].Id, err)
			}
		}
	}
	return nil
}<|MERGE_RESOLUTION|>--- conflicted
+++ resolved
@@ -149,10 +149,6 @@
 	)
 }
 
-<<<<<<< HEAD
-func resourceConfig(name, nameservers, areaname, networkranges, interfacename string) string {
-	return fmt.Sprintf("%s\n\n%s\n\n%s\n\n%s\n\n%s",
-=======
 func securityGroupResourceConfig(name string) string {
 	return fmt.Sprintf(`
 				resource "stackit_security_group" "security_group" {
@@ -173,7 +169,6 @@
 
 func resourceConfig(name, nameservers, areaname, networkranges string) string {
 	return fmt.Sprintf("%s\n\n%s\n\n%s\n\n%s",
->>>>>>> ad987b0a
 		testutil.IaaSProviderConfig(),
 		networkResourceConfig(name, nameservers),
 		networkAreaResourceConfig(areaname, networkranges),
