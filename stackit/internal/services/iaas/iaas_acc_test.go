package iaas_test

import (
	"context"
	"fmt"
	"strings"
	"testing"

	"github.com/hashicorp/terraform-plugin-testing/helper/acctest"
	"github.com/hashicorp/terraform-plugin-testing/helper/resource"
	"github.com/hashicorp/terraform-plugin-testing/terraform"
	"github.com/stackitcloud/stackit-sdk-go/core/config"
	"github.com/stackitcloud/stackit-sdk-go/core/utils"
	"github.com/stackitcloud/stackit-sdk-go/services/iaas"
	"github.com/stackitcloud/stackit-sdk-go/services/iaasalpha"
	"github.com/stackitcloud/terraform-provider-stackit/stackit/internal/core"
	"github.com/stackitcloud/terraform-provider-stackit/stackit/internal/testutil"
)

const (
	serverMachineType        = "t1.1"
	updatedServerMachineType = "t1.2"
)

// Network resource data
var networkResource = map[string]string{
	"project_id":         testutil.ProjectId,
	"name":               fmt.Sprintf("acc-test-%s", acctest.RandStringFromCharSet(5, acctest.CharSetAlphaNum)),
	"ipv4_prefix_length": "24",
	"nameserver0":        "1.2.3.4",
	"nameserver1":        "5.6.7.8",
}

var networkAreaResource = map[string]string{
	"organization_id":  testutil.OrganizationId,
	"name":             fmt.Sprintf("acc-test-%s", acctest.RandStringFromCharSet(5, acctest.CharSetAlphaNum)),
	"networkrange0":    "10.0.0.0/16",
	"transfer_network": "10.1.2.0/24",
}

var networkAreaRouteResource = map[string]string{
	"organization_id": networkAreaResource["organization_id"],
	"network_area_id": networkAreaResource["network_area_id"],
	"prefix":          "1.1.1.0/24",
	"next_hop":        "1.1.1.1",
}

var networkInterfaceResource = map[string]string{
	"project_id": testutil.ProjectId,
	"network_id": networkResource["network_id"],
	"name":       "name",
}

// Volume resource data
var volumeResource = map[string]string{
	"project_id":        testutil.ProjectId,
	"availability_zone": "eu01-1",
	"name":              fmt.Sprintf("tf-acc-%s", acctest.RandStringFromCharSet(5, acctest.CharSetAlpha)),
	"description":       "description",
	"size":              "1",
	"label1":            "value",
	"performance_class": "storage_premium_perf1",
}

// Server resource data
var serverResource = map[string]string{
	"project_id":        testutil.ProjectId,
	"availability_zone": "eu01-1",
	"size":              "64",
	"source_type":       "image",
	"source_id":         testutil.IaaSImageId,
	"name":              fmt.Sprintf("tf-acc-%s", acctest.RandStringFromCharSet(5, acctest.CharSetAlpha)),
	"machine_type":      serverMachineType,
	"label1":            "value",
	"user_data":         "#!/bin/bash",
}

// Security Group resource data
var securityGroupResource = map[string]string{
	"project_id":  testutil.ProjectId,
	"name":        "name",
	"description": "description",
	"label1":      "value",
}

<<<<<<< HEAD
// Security Group rule resource data
var securityGroupRuleResource = map[string]string{
	"project_id":  testutil.ProjectId,
	"direction":   "ingress",
	"description": "description",
=======
// Public IP resource data
var publicIpResource = map[string]string{
	"project_id":           testutil.ProjectId,
	"label1":               "value",
	"network_interface_id": testutil.IaaSNetworkInterfaceId,
>>>>>>> 015d3da4
}

func networkResourceConfig(name, nameservers string) string {
	return fmt.Sprintf(`
				resource "stackit_network" "network" {
					project_id = "%s"
					name       = "%s"
					ipv4_prefix_length = "%s"
					nameservers = %s
				}
				`,
		networkResource["project_id"],
		name,
		networkResource["ipv4_prefix_length"],
		nameservers,
	)
}

func networkAreaResourceConfig(areaname, networkranges string) string {
	return fmt.Sprintf(`
				resource "stackit_network_area" "network_area" {
					organization_id = "%s"
					name       = "%s"
					network_ranges = [{
						prefix = "%s"
					}]
					transfer_network = "%s"
				}
				`,
		networkAreaResource["organization_id"],
		areaname,
		networkranges,
		networkAreaResource["transfer_network"],
	)
}

func networkAreaRouteResourceConfig() string {
	return fmt.Sprintf(`
				resource "stackit_network_area_route" "network_area_route" {
					organization_id = stackit_network_area.network_area.organization_id
					network_area_id = stackit_network_area.network_area.network_area_id
					prefix          = "%s"
					next_hop        = "%s"
				}
				`,
		networkAreaRouteResource["prefix"],
		networkAreaRouteResource["next_hop"],
	)
}

func networkInterfaceResourceConfig(name string) string {
	return fmt.Sprintf(`
				resource "stackit_network_interface" "network_interface" {
					project_id = stackit_network.network.project_id
					network_id = stackit_network.network.network_id
					name       = "%s"
				}
				`,
		name,
	)
}

func volumeResourceConfig(name, size string) string {
	return fmt.Sprintf(`
				resource "stackit_volume" "volume" {
					project_id = "%s"
					availability_zone = "%s"
					name = "%s"
					description = "%s"
					size = %s
					labels = {
						"label1" = "%s"
					}
					performance_class = "%s"
				}
				`,
		volumeResource["project_id"],
		volumeResource["availability_zone"],
		name,
		volumeResource["description"],
		size,
		volumeResource["label1"],
		volumeResource["performance_class"],
	)
}

func serverResourceConfig(name, machineType string) string {
	return fmt.Sprintf(`
				resource "stackit_server" "server" {
					project_id = "%s"
					availability_zone = "%s"
					name = "%s"
					machine_type = "%s"
					boot_volume = {
						size = %s
						source_type = "%s"
						source_id = "%s"
					}
					labels = {
						"label1" = "%s"
					}
					user_data = "%s"
				}
				`,
		serverResource["project_id"],
		serverResource["availability_zone"],
		name,
		machineType,
		serverResource["size"],
		serverResource["source_type"],
		serverResource["source_id"],
		serverResource["label1"],
		serverResource["user_data"],
	)
}

func securityGroupResourceConfig(name string) string {
	return fmt.Sprintf(`
				resource "stackit_security_group" "security_group" {
					project_id = "%s"
					name = "%s"
					description = "%s"
					labels = {
						"label1" = "%s"
					}
				}
				`,
		volumeResource["project_id"],
		name,
		volumeResource["description"],
		volumeResource["label1"],
	)
}

func securityGroupRuleResourceConfig(direction string) string {
	return fmt.Sprintf(`
				resource "stackit_security_group_rule" "security_group_rule" {
					project_id 		  = "%s"
					security_group_id = stackit_security_group.security_group.security_group_id
					direction 		  = "%s"
					description 	  = "%s"
				}
				`,
		securityGroupRuleResource["project_id"],
		direction,
		securityGroupRuleResource["description"],
	)
}

func testAccNetworkAreaConfig(areaname, networkranges string) string {
	return fmt.Sprintf("%s\n\n%s\n\n%s",
		testutil.IaaSProviderConfig(),
		networkAreaResourceConfig(areaname, networkranges),
		networkAreaRouteResourceConfig(),
	)
}

func testAccVolumeConfig(name, size string) string {
	return fmt.Sprintf("%s\n\n%s",
		testutil.IaaSProviderConfig(),
		volumeResourceConfig(name, size),
	)
}

func testAccServerConfig(name, nameservers, serverName, machineType, interfacename string) string {
	return fmt.Sprintf("%s\n\n%s\n\n%s\n\n%s",
		testutil.IaaSProviderConfig(),
		networkResourceConfig(name, nameservers),
		serverResourceConfig(serverName, machineType),
		networkInterfaceResourceConfig(interfacename),
	)
}

func resourceConfigSecurityGroup(name, direction string) string {
	return fmt.Sprintf("%s\n\n%s\n\n%s",
		testutil.IaaSProviderConfig(),
		securityGroupResourceConfig(name),
		securityGroupRuleResourceConfig(direction),
	)
}

func testAccPublicIpConfig(publicIpResourceConfig string) string {
	return fmt.Sprintf("%s\n\n%s",
		testutil.IaaSProviderConfig(),
		publicIpResourceConfig,
	)
}

func TestAccNetworkArea(t *testing.T) {
	resource.Test(t, resource.TestCase{
		ProtoV6ProviderFactories: testutil.TestAccProtoV6ProviderFactories,
		CheckDestroy:             testAccCheckNetworkAreaDestroy,
		Steps: []resource.TestStep{

			// Creation
			{
				Config: testAccNetworkAreaConfig(
					networkAreaResource["name"],
					networkAreaResource["networkrange0"],
				),
				Check: resource.ComposeAggregateTestCheckFunc(
					// Network Area
					resource.TestCheckResourceAttr("stackit_network_area.network_area", "organization_id", networkAreaResource["organization_id"]),
					resource.TestCheckResourceAttrSet("stackit_network_area.network_area", "network_area_id"),
					resource.TestCheckResourceAttr("stackit_network_area.network_area", "name", networkAreaResource["name"]),
					resource.TestCheckResourceAttr("stackit_network_area.network_area", "network_ranges.#", "1"),
					resource.TestCheckResourceAttr("stackit_network_area.network_area", "network_ranges.0.prefix", networkAreaResource["networkrange0"]),
					resource.TestCheckResourceAttrSet("stackit_network_area.network_area", "network_ranges.0.network_range_id"),

					// Network Area Route
					resource.TestCheckResourceAttrPair(
						"stackit_network_area_route.network_area_route", "organization_id",
						"stackit_network_area.network_area", "organization_id",
					),
					resource.TestCheckResourceAttrPair(
						"stackit_network_area_route.network_area_route", "network_area_id",
						"stackit_network_area.network_area", "network_area_id",
					),
					resource.TestCheckResourceAttrSet("stackit_network_area_route.network_area_route", "network_area_route_id"),
					resource.TestCheckResourceAttr("stackit_network_area_route.network_area_route", "prefix", networkAreaRouteResource["prefix"]),
					resource.TestCheckResourceAttr("stackit_network_area_route.network_area_route", "next_hop", networkAreaRouteResource["next_hop"]),
				),
			},
			// Data source
			{
				Config: fmt.Sprintf(`
					%s
						
					data "stackit_network_area" "network_area" {
						organization_id  = stackit_network_area.network_area.organization_id
						network_area_id  = stackit_network_area.network_area.network_area_id
					}
					
					data "stackit_network_area_route" "network_area_route" {
						organization_id  	  = stackit_network_area.network_area.organization_id
						network_area_id  	  = stackit_network_area.network_area.network_area_id
						network_area_route_id = stackit_network_area_route.network_area_route.network_area_route_id
					}
					`,
					testAccNetworkAreaConfig(
						networkAreaResource["name"],
						networkAreaResource["networkrange0"],
					),
				),
				Check: resource.ComposeAggregateTestCheckFunc(

					// Network area
					resource.TestCheckResourceAttr("data.stackit_network_area.network_area", "organization_id", networkAreaResource["organization_id"]),
					resource.TestCheckResourceAttrPair(
						"stackit_network_area.network_area", "network_area_id",
						"data.stackit_network_area.network_area", "network_area_id",
					),
					resource.TestCheckResourceAttr("data.stackit_network_area.network_area", "name", networkAreaResource["name"]),
					resource.TestCheckResourceAttr("data.stackit_network_area.network_area", "network_ranges.#", "1"),
					resource.TestCheckResourceAttr("data.stackit_network_area.network_area", "network_ranges.0.prefix", networkAreaResource["networkrange0"]),

					// Network area route
					resource.TestCheckResourceAttrPair(
						"stackit_network_area_route.network_area_route", "organization_id",
						"stackit_network_area.network_area", "organization_id",
					),
					resource.TestCheckResourceAttrPair(
						"stackit_network_area_route.network_area_route", "network_area_id",
						"stackit_network_area.network_area", "network_area_id",
					),
					resource.TestCheckResourceAttrSet("stackit_network_area_route.network_area_route", "network_area_route_id"),
					resource.TestCheckResourceAttr("stackit_network_area_route.network_area_route", "prefix", networkAreaRouteResource["prefix"]),
					resource.TestCheckResourceAttr("stackit_network_area_route.network_area_route", "next_hop", networkAreaRouteResource["next_hop"]),
				),
			},
			// Import
			{
				ResourceName: "stackit_network_area.network_area",
				ImportStateIdFunc: func(s *terraform.State) (string, error) {
					r, ok := s.RootModule().Resources["stackit_network_area.network_area"]
					if !ok {
						return "", fmt.Errorf("couldn't find resource stackit_network_area.network_area")
					}
					networkAreaId, ok := r.Primary.Attributes["network_area_id"]
					if !ok {
						return "", fmt.Errorf("couldn't find attribute network_area_id")
					}
					return fmt.Sprintf("%s,%s", testutil.OrganizationId, networkAreaId), nil
				},
				ImportState:       true,
				ImportStateVerify: true,
			},
			{
				ResourceName: "stackit_network_area_route.network_area_route",
				ImportStateIdFunc: func(s *terraform.State) (string, error) {
					r, ok := s.RootModule().Resources["stackit_network_area_route.network_area_route"]
					if !ok {
						return "", fmt.Errorf("couldn't find resource stackit_network_area_route.network_area_route")
					}
					networkAreaId, ok := r.Primary.Attributes["network_area_id"]
					if !ok {
						return "", fmt.Errorf("couldn't find attribute network_area_id")
					}
					networkAreaRouteId, ok := r.Primary.Attributes["network_area_route_id"]
					if !ok {
						return "", fmt.Errorf("couldn't find attribute network_area_route_id")
					}
					return fmt.Sprintf("%s,%s,%s", testutil.OrganizationId, networkAreaId, networkAreaRouteId), nil
				},
				ImportState:       true,
				ImportStateVerify: true,
			},
			// Update
			{
				Config: testAccNetworkAreaConfig(
					fmt.Sprintf("%s-updated", networkAreaResource["name"]),
					networkAreaResource["networkrange0"],
				),
				Check: resource.ComposeAggregateTestCheckFunc(
					// Network area
					resource.TestCheckResourceAttr("stackit_network_area.network_area", "organization_id", networkAreaResource["organization_id"]),
					resource.TestCheckResourceAttrSet("stackit_network_area.network_area", "network_area_id"),
					resource.TestCheckResourceAttr("stackit_network_area.network_area", "name", fmt.Sprintf("%s-updated", networkAreaResource["name"])),
					resource.TestCheckResourceAttr("stackit_network_area.network_area", "network_ranges.#", "1"),
					resource.TestCheckResourceAttr("stackit_network_area.network_area", "network_ranges.0.prefix", networkAreaResource["networkrange0"]),
				),
			},
			// Deletion is done by the framework implicitly
		},
	})
}

func TestAccVolume(t *testing.T) {
	resource.Test(t, resource.TestCase{
		ProtoV6ProviderFactories: testutil.TestAccProtoV6ProviderFactories,
		CheckDestroy:             testAccCheckIaaSVolumeDestroy,
		Steps: []resource.TestStep{

			// Creation
			{
				Config: testAccVolumeConfig(volumeResource["name"], volumeResource["size"]),
				Check: resource.ComposeAggregateTestCheckFunc(
					resource.TestCheckResourceAttr("stackit_volume.volume", "project_id", volumeResource["project_id"]),
					resource.TestCheckResourceAttrSet("stackit_volume.volume", "volume_id"),
					resource.TestCheckResourceAttr("stackit_volume.volume", "name", volumeResource["name"]),
					resource.TestCheckResourceAttr("stackit_volume.volume", "availability_zone", volumeResource["availability_zone"]),
					resource.TestCheckResourceAttr("stackit_volume.volume", "labels.label1", volumeResource["label1"]),
					resource.TestCheckResourceAttr("stackit_volume.volume", "description", volumeResource["description"]),
					resource.TestCheckResourceAttr("stackit_volume.volume", "performance_class", volumeResource["performance_class"]),
					resource.TestCheckResourceAttr("stackit_volume.volume", "size", volumeResource["size"]),
				),
			},
			// Data source
			{
				Config: fmt.Sprintf(`
					%s
			
					data "stackit_volume" "volume" {
						project_id  = stackit_volume.volume.project_id
						volume_id = stackit_volume.volume.volume_id
					}
					`,
					testAccVolumeConfig(volumeResource["name"], volumeResource["size"]),
				),
				Check: resource.ComposeAggregateTestCheckFunc(
					// Instance
					resource.TestCheckResourceAttr("data.stackit_volume.volume", "project_id", networkResource["project_id"]),
					resource.TestCheckResourceAttrPair(
						"stackit_volume.volume", "volume_id",
						"data.stackit_volume.volume", "volume_id",
					),
					resource.TestCheckResourceAttr("data.stackit_volume.volume", "name", volumeResource["name"]),
					resource.TestCheckResourceAttr("data.stackit_volume.volume", "availability_zone", volumeResource["availability_zone"]),
					resource.TestCheckResourceAttr("data.stackit_volume.volume", "availability_zone", volumeResource["availability_zone"]),
					resource.TestCheckResourceAttr("stackit_volume.volume", "labels.label1", volumeResource["label1"]),
					resource.TestCheckResourceAttr("data.stackit_volume.volume", "description", volumeResource["description"]),
					resource.TestCheckResourceAttr("data.stackit_volume.volume", "performance_class", volumeResource["performance_class"]),
					resource.TestCheckResourceAttr("data.stackit_volume.volume", "size", volumeResource["size"]),
				),
			},
			// Import
			{
				ResourceName: "stackit_volume.volume",
				ImportStateIdFunc: func(s *terraform.State) (string, error) {
					r, ok := s.RootModule().Resources["stackit_volume.volume"]
					if !ok {
						return "", fmt.Errorf("couldn't find resource stackit_volume.volume")
					}
					volumeId, ok := r.Primary.Attributes["volume_id"]
					if !ok {
						return "", fmt.Errorf("couldn't find attribute volume_id")
					}
					return fmt.Sprintf("%s,%s", testutil.ProjectId, volumeId), nil
				},
				ImportState:       true,
				ImportStateVerify: true,
			},
			// Update
			{
				Config: testAccVolumeConfig(
					fmt.Sprintf("%s-updated", volumeResource["name"]),
					"10",
				),
				Check: resource.ComposeAggregateTestCheckFunc(
					resource.TestCheckResourceAttr("stackit_volume.volume", "project_id", volumeResource["project_id"]),
					resource.TestCheckResourceAttrSet("stackit_volume.volume", "volume_id"),
					resource.TestCheckResourceAttr("stackit_volume.volume", "name", fmt.Sprintf("%s-updated", volumeResource["name"])),
					resource.TestCheckResourceAttr("stackit_volume.volume", "availability_zone", volumeResource["availability_zone"]),
					resource.TestCheckResourceAttr("stackit_volume.volume", "labels.label1", volumeResource["label1"]),
					resource.TestCheckResourceAttr("stackit_volume.volume", "description", volumeResource["description"]),
					resource.TestCheckResourceAttr("stackit_volume.volume", "performance_class", volumeResource["performance_class"]),
					resource.TestCheckResourceAttr("stackit_volume.volume", "size", "10"),
				),
			},
			// Deletion is done by the framework implicitly
		},
	})
}

func TestAccServer(t *testing.T) {
	resource.Test(t, resource.TestCase{
		ProtoV6ProviderFactories: testutil.TestAccProtoV6ProviderFactories,
		CheckDestroy:             testAccCheckServerDestroy,
		Steps: []resource.TestStep{

			// Creation
			{
				Config: testAccServerConfig(
					networkResource["name"],
					fmt.Sprintf(
						"[%q]",
						networkResource["nameserver0"],
					),
					serverResource["name"],
					serverResource["machine_type"],
					networkInterfaceResource["name"],
				),
				Check: resource.ComposeAggregateTestCheckFunc(

					// Network
					resource.TestCheckResourceAttr("stackit_network.network", "project_id", networkResource["project_id"]),
					resource.TestCheckResourceAttrSet("stackit_network.network", "network_id"),
					resource.TestCheckResourceAttr("stackit_network.network", "name", networkResource["name"]),
					resource.TestCheckResourceAttr("stackit_network.network", "nameservers.#", "1"),
					resource.TestCheckResourceAttr("stackit_network.network", "nameservers.0", networkResource["nameserver0"]),

					// Server
					resource.TestCheckResourceAttr("stackit_server.server", "project_id", serverResource["project_id"]),
					resource.TestCheckResourceAttrSet("stackit_server.server", "server_id"),
					resource.TestCheckResourceAttr("stackit_server.server", "name", serverResource["name"]),
					resource.TestCheckResourceAttr("stackit_server.server", "availability_zone", serverResource["availability_zone"]),
					resource.TestCheckResourceAttr("stackit_server.server", "machine_type", serverResource["machine_type"]),
					resource.TestCheckResourceAttr("stackit_server.server", "labels.label1", serverResource["label1"]),
					resource.TestCheckResourceAttr("stackit_server.server", "user_data", serverResource["user_data"]),

					// Network Interface
					resource.TestCheckResourceAttrPair(
						"stackit_network_interface.network_interface", "project_id",
						"stackit_network.network", "project_id",
					),
					resource.TestCheckResourceAttrPair(
						"stackit_network_interface.network_interface", "network_id",
						"stackit_network.network", "network_id",
					),
					resource.TestCheckResourceAttrSet("stackit_network_interface.network_interface", "network_interface_id"),
					resource.TestCheckResourceAttr("stackit_network_interface.network_interface", "name", networkInterfaceResource["name"]),
				),
			},
			// Data source
			{
				Config: fmt.Sprintf(`
					%s

					data "stackit_network" "network" {
						project_id  = stackit_network.network.project_id
						network_id = stackit_network.network.network_id
					}
			
					data "stackit_server" "server" {
						project_id  = stackit_server.server.project_id
						server_id = stackit_server.server.server_id
					}

					data "stackit_network_interface" "network_interface" {
						project_id  	     = stackit_network.network.project_id
						network_id  	     = stackit_network.network.network_id
						network_interface_id = stackit_network_interface.network_interface.network_interface_id
					}
					`,
					testAccServerConfig(
						networkResource["name"],
						fmt.Sprintf(
							"[%q]",
							networkResource["nameserver0"],
						),
						serverResource["name"],
						serverResource["machine_type"],
						networkInterfaceResource["name"],
					),
				),
				Check: resource.ComposeAggregateTestCheckFunc(
					// Instance
					resource.TestCheckResourceAttr("data.stackit_network.network", "project_id", networkResource["project_id"]),
					resource.TestCheckResourceAttrPair(
						"stackit_network.network", "network_id",
						"data.stackit_network.network", "network_id",
					),
					resource.TestCheckResourceAttr("data.stackit_network.network", "name", networkResource["name"]),
					resource.TestCheckResourceAttr("data.stackit_network.network", "nameservers.0", networkResource["nameserver0"]),

					// Server
					resource.TestCheckResourceAttr("data.stackit_server.server", "project_id", serverResource["project_id"]),
					resource.TestCheckResourceAttrPair(
						"stackit_server.server", "server_id",
						"data.stackit_server.server", "server_id",
					),
					resource.TestCheckResourceAttr("data.stackit_server.server", "name", serverResource["name"]),
					resource.TestCheckResourceAttr("data.stackit_server.server", "availability_zone", serverResource["availability_zone"]),
					resource.TestCheckResourceAttr("data.stackit_server.server", "machine_type", serverResource["machine_type"]),
					resource.TestCheckResourceAttr("data.stackit_server.server", "labels.label1", serverResource["label1"]),

					// Network Interface
					resource.TestCheckResourceAttrPair(
						"stackit_network_interface.network_interface", "project_id",
						"stackit_network.network", "project_id",
					),
					resource.TestCheckResourceAttrPair(
						"stackit_network_interface.network_interface", "network_id",
						"stackit_network.network", "network_id",
					),
					resource.TestCheckResourceAttrSet("stackit_network_interface.network_interface", "network_interface_id"),
					resource.TestCheckResourceAttr("stackit_network_interface.network_interface", "name", networkInterfaceResource["name"]),
				),
			},
			// Import
			{
				ResourceName: "stackit_network.network",
				ImportStateIdFunc: func(s *terraform.State) (string, error) {
					r, ok := s.RootModule().Resources["stackit_network.network"]
					if !ok {
						return "", fmt.Errorf("couldn't find resource stackit_network.network")
					}
					networkId, ok := r.Primary.Attributes["network_id"]
					if !ok {
						return "", fmt.Errorf("couldn't find attribute network_id")
					}
					return fmt.Sprintf("%s,%s", testutil.ProjectId, networkId), nil
				},
				ImportState:             true,
				ImportStateVerify:       true,
				ImportStateVerifyIgnore: []string{"ipv4_prefix_length"}, // Field is not returned by the API
			},
			{
				ResourceName: "stackit_server.server",
				ImportStateIdFunc: func(s *terraform.State) (string, error) {
					r, ok := s.RootModule().Resources["stackit_server.server"]
					if !ok {
						return "", fmt.Errorf("couldn't find resource stackit_server.server")
					}
					serverId, ok := r.Primary.Attributes["server_id"]
					if !ok {
						return "", fmt.Errorf("couldn't find attribute server_id")
					}
					return fmt.Sprintf("%s,%s", testutil.ProjectId, serverId), nil
				},
				ImportState:             true,
				ImportStateVerify:       true,
				ImportStateVerifyIgnore: []string{"boot_volume", "user_data"}, // Field is not mapped as it is only relevant on creation
			},
			{
				ResourceName: "stackit_network_interface.network_interface",
				ImportStateIdFunc: func(s *terraform.State) (string, error) {
					r, ok := s.RootModule().Resources["stackit_network_interface.network_interface"]
					if !ok {
						return "", fmt.Errorf("couldn't find resource stackit_network_interface.network_interface")
					}
					networkId, ok := r.Primary.Attributes["network_id"]
					if !ok {
						return "", fmt.Errorf("couldn't find attribute network_id")
					}
					networkInterfaceId, ok := r.Primary.Attributes["network_interface_id"]
					if !ok {
						return "", fmt.Errorf("couldn't find attribute network_interface_id")
					}
					return fmt.Sprintf("%s,%s,%s", testutil.ProjectId, networkId, networkInterfaceId), nil
				},
				ImportState:       true,
				ImportStateVerify: true,
			},
			// Update
			{
				Config: testAccServerConfig(
					fmt.Sprintf("%s-updated", networkResource["name"]),
					fmt.Sprintf(
						"[%q, %q]",
						networkResource["nameserver0"],
						networkResource["nameserver1"],
					),
					fmt.Sprintf("%s-updated", serverResource["name"]),
					updatedServerMachineType,
					fmt.Sprintf("%s-updated", networkInterfaceResource["name"]),
				),
				Check: resource.ComposeAggregateTestCheckFunc(
					// Network
					resource.TestCheckResourceAttr("stackit_network.network", "project_id", networkResource["project_id"]),
					resource.TestCheckResourceAttrSet("stackit_network.network", "network_id"),
					resource.TestCheckResourceAttr("stackit_network.network", "name", fmt.Sprintf("%s-updated", networkResource["name"])),
					resource.TestCheckResourceAttr("stackit_network.network", "nameservers.#", "2"),
					resource.TestCheckResourceAttr("stackit_network.network", "nameservers.0", networkResource["nameserver0"]),
					resource.TestCheckResourceAttr("stackit_network.network", "nameservers.1", networkResource["nameserver1"]),

					// Server
					resource.TestCheckResourceAttr("stackit_server.server", "project_id", serverResource["project_id"]),
					resource.TestCheckResourceAttrSet("stackit_server.server", "server_id"),
					resource.TestCheckResourceAttr("stackit_server.server", "name", fmt.Sprintf("%s-updated", serverResource["name"])),
					resource.TestCheckResourceAttr("stackit_server.server", "availability_zone", serverResource["availability_zone"]),
					resource.TestCheckResourceAttr("stackit_server.server", "machine_type", updatedServerMachineType),
					resource.TestCheckResourceAttr("stackit_server.server", "labels.label1", serverResource["label1"]),
					resource.TestCheckResourceAttr("stackit_server.server", "user_data", serverResource["user_data"]),

					// Network interface
					resource.TestCheckResourceAttrPair(
						"stackit_network_interface.network_interface", "project_id",
						"stackit_network.network", "project_id",
					),
					resource.TestCheckResourceAttrPair(
						"stackit_network_interface.network_interface", "network_id",
						"stackit_network.network", "network_id",
					),
					resource.TestCheckResourceAttrSet("stackit_network_interface.network_interface", "network_interface_id"),
					resource.TestCheckResourceAttr("stackit_network_interface.network_interface", "name", fmt.Sprintf("%s-updated", networkInterfaceResource["name"])),
				),
			},
			// Deletion is done by the framework implicitly
		},
	})
}

func TestAccIaaSSecurityGroup(t *testing.T) {
	resource.Test(t, resource.TestCase{
		ProtoV6ProviderFactories: testutil.TestAccProtoV6ProviderFactories,
		CheckDestroy:             testAccCheckIaaSSecurityGroupDestroy,
		Steps: []resource.TestStep{

			// Creation
			{
				Config: resourceConfigSecurityGroup(
					securityGroupResource["name"],
					securityGroupRuleResource["direction"],
				),
				Check: resource.ComposeAggregateTestCheckFunc(
					// Security Group
					resource.TestCheckResourceAttr("stackit_security_group.security_group", "project_id", securityGroupResource["project_id"]),
					resource.TestCheckResourceAttrSet("stackit_security_group.security_group", "security_group_id"),
					resource.TestCheckResourceAttr("stackit_security_group.security_group", "name", securityGroupResource["name"]),
					resource.TestCheckResourceAttr("stackit_security_group.security_group", "labels.label1", securityGroupResource["label1"]),
					resource.TestCheckResourceAttr("stackit_security_group.security_group", "description", securityGroupResource["description"]),

					// Security Group Rule
					resource.TestCheckResourceAttrPair(
						"stackit_security_group_rule.security_group_rule", "project_id",
						"stackit_security_group.security_group", "project_id",
					),
					resource.TestCheckResourceAttrPair(
						"stackit_security_group_rule.security_group_rule", "security_group_id",
						"stackit_security_group.security_group", "security_group_id",
					),
					resource.TestCheckResourceAttrSet("stackit_security_group_rule.security_group_rule", "security_group_rule_id"),
					resource.TestCheckResourceAttr("stackit_security_group_rule.security_group_rule", "direction", securityGroupRuleResource["direction"]),
					resource.TestCheckResourceAttr("stackit_security_group_rule.security_group_rule", "description", securityGroupRuleResource["description"]),
				),
			},
			// Data source
			{
				Config: fmt.Sprintf(`
					%s
			
					data "stackit_security_group" "security_group" {
						project_id  = stackit_security_group.security_group.project_id
						security_group_id = stackit_security_group.security_group.security_group_id
					}

					data "stackit_security_group_rule" "security_group_rule" {
						project_id             = stackit_security_group.security_group.project_id
						security_group_id      = stackit_security_group.security_group.security_group_id
						security_group_rule_id = stackit_security_group_rule.security_group_rule.security_group_rule_id
					}
					`,
					resourceConfigSecurityGroup(
						securityGroupResource["name"],
						securityGroupRuleResource["direction"],
					),
				),
				Check: resource.ComposeAggregateTestCheckFunc(
					// Instance
					resource.TestCheckResourceAttr("data.stackit_security_group.security_group", "project_id", securityGroupResource["project_id"]),
					resource.TestCheckResourceAttrPair(
						"stackit_security_group.security_group", "security_group_id",
						"data.stackit_security_group.security_group", "security_group_id",
					),
					resource.TestCheckResourceAttr("data.stackit_security_group.security_group", "name", securityGroupResource["name"]),
					resource.TestCheckResourceAttr("stackit_security_group.security_group", "labels.label1", securityGroupResource["label1"]),
					resource.TestCheckResourceAttr("data.stackit_security_group.security_group", "description", securityGroupResource["description"]),

					// Security Group Rule
					resource.TestCheckResourceAttrPair(
						"stackit_security_group_rule.security_group_rule", "project_id",
						"stackit_security_group.security_group", "project_id",
					),
					resource.TestCheckResourceAttrPair(
						"stackit_security_group_rule.security_group_rule", "security_group_id",
						"stackit_security_group.security_group", "security_group_id",
					),
					resource.TestCheckResourceAttrSet("stackit_security_group_rule.security_group_rule", "security_group_rule_id"),
					resource.TestCheckResourceAttr("data.stackit_security_group_rule.security_group_rule", "direction", securityGroupRuleResource["direction"]),
					resource.TestCheckResourceAttr("data.stackit_security_group_rule.security_group_rule", "description", securityGroupRuleResource["description"]),
				),
			},
			// Import
			{
				ResourceName: "stackit_security_group.security_group",
				ImportStateIdFunc: func(s *terraform.State) (string, error) {
					r, ok := s.RootModule().Resources["stackit_security_group.security_group"]
					if !ok {
						return "", fmt.Errorf("couldn't find resource stackit_security_group.security_group")
					}
					securityGroupId, ok := r.Primary.Attributes["security_group_id"]
					if !ok {
						return "", fmt.Errorf("couldn't find attribute security_group_id")
					}
					return fmt.Sprintf("%s,%s", testutil.ProjectId, securityGroupId), nil
				},
				ImportState:       true,
				ImportStateVerify: true,
			},
			{
				ResourceName: "stackit_security_group_rule.security_group_rule",
				ImportStateIdFunc: func(s *terraform.State) (string, error) {
					r, ok := s.RootModule().Resources["stackit_security_group_rule.security_group_rule"]
					if !ok {
						return "", fmt.Errorf("couldn't find resource stackit_security_group_rule.security_group_rule")
					}
					securityGroupId, ok := r.Primary.Attributes["security_group_id"]
					if !ok {
						return "", fmt.Errorf("couldn't find attribute security_group_id")
					}
					securityGroupRuleId, ok := r.Primary.Attributes["security_group_rule_id"]
					if !ok {
						return "", fmt.Errorf("couldn't find attribute security_group_rule_id")
					}
					return fmt.Sprintf("%s,%s,%s", testutil.ProjectId, securityGroupId, securityGroupRuleId), nil
				},
				ImportState:       true,
				ImportStateVerify: true,
			},
			// Update
			{
				Config: resourceConfigSecurityGroup(
					fmt.Sprintf("%s-updated", securityGroupResource["name"]),
					securityGroupRuleResource["direction"],
				),
				Check: resource.ComposeAggregateTestCheckFunc(
					resource.TestCheckResourceAttr("stackit_security_group.security_group", "project_id", securityGroupResource["project_id"]),
					resource.TestCheckResourceAttrSet("stackit_security_group.security_group", "security_group_id"),
					resource.TestCheckResourceAttr("stackit_security_group.security_group", "name", fmt.Sprintf("%s-updated", securityGroupResource["name"])),
					resource.TestCheckResourceAttr("stackit_security_group.security_group", "labels.label1", securityGroupResource["label1"]),
					resource.TestCheckResourceAttr("stackit_security_group.security_group", "description", securityGroupResource["description"]),
				),
			},
			// Deletion is done by the framework implicitly
		},
	})
}

func TestAccPublicIp(t *testing.T) {
	resource.Test(t, resource.TestCase{
		ProtoV6ProviderFactories: testutil.TestAccProtoV6ProviderFactories,
		CheckDestroy:             testAccCheckIaaSPublicIpDestroy,
		Steps: []resource.TestStep{

			// Creation
			{
				Config: testAccPublicIpConfig(
					fmt.Sprintf(`
						resource "stackit_public_ip" "public_ip" {
							project_id = "%s"
							labels = {
								"label1" = "%s"
							}
							network_interface_id = "%s"
						}
					`,
						publicIpResource["project_id"],
						publicIpResource["label1"],
						publicIpResource["network_interface_id"],
					),
				),
				Check: resource.ComposeAggregateTestCheckFunc(
					resource.TestCheckResourceAttr("stackit_public_ip.public_ip", "project_id", publicIpResource["project_id"]),
					resource.TestCheckResourceAttrSet("stackit_public_ip.public_ip", "public_ip_id"),
					resource.TestCheckResourceAttr("stackit_public_ip.public_ip", "labels.label1", publicIpResource["label1"]),
					resource.TestCheckResourceAttr("stackit_public_ip.public_ip", "network_interface_id", publicIpResource["network_interface_id"]),
				),
			},
			// Data source
			{
				Config: fmt.Sprintf(`
					%s
			
					data "stackit_public_ip" "public_ip" {
						project_id   		 = stackit_public_ip.public_ip.project_id
						public_ip_id 		 = stackit_public_ip.public_ip.public_ip_id
					}
					`,
					testAccPublicIpConfig(
						fmt.Sprintf(`
							resource "stackit_public_ip" "public_ip" {
								project_id = "%s"
								labels = {
									"label1" = "%s"
								}
								network_interface_id = "%s"
							}
						`,
							publicIpResource["project_id"],
							publicIpResource["label1"],
							publicIpResource["network_interface_id"],
						),
					),
				),
				Check: resource.ComposeAggregateTestCheckFunc(
					// Instance
					resource.TestCheckResourceAttr("data.stackit_public_ip.public_ip", "project_id", publicIpResource["project_id"]),
					resource.TestCheckResourceAttrPair(
						"stackit_public_ip.public_ip", "public_ip_id",
						"data.stackit_public_ip.public_ip", "public_ip_id",
					),
					resource.TestCheckResourceAttr("stackit_public_ip.public_ip", "labels.label1", publicIpResource["label1"]),
					resource.TestCheckResourceAttr("data.stackit_public_ip.public_ip", "network_interface_id", publicIpResource["network_interface_id"]),
				),
			},
			// Import
			{
				ResourceName: "stackit_public_ip.public_ip",
				ImportStateIdFunc: func(s *terraform.State) (string, error) {
					r, ok := s.RootModule().Resources["stackit_public_ip.public_ip"]
					if !ok {
						return "", fmt.Errorf("couldn't find resource stackit_public_ip.public_ip")
					}
					publicIpId, ok := r.Primary.Attributes["public_ip_id"]
					if !ok {
						return "", fmt.Errorf("couldn't find attribute public_ip_id")
					}
					return fmt.Sprintf("%s,%s", testutil.ProjectId, publicIpId), nil
				},
				ImportState:       true,
				ImportStateVerify: true,
			},
			// Update
			{
				Config: testAccPublicIpConfig(
					fmt.Sprintf(`
							resource "stackit_public_ip" "public_ip" {
								project_id = "%s"
								labels = {
									"label1" = "%s"
								}
							}
						`,
						publicIpResource["project_id"],
						publicIpResource["label1"],
					),
				),
				Check: resource.ComposeAggregateTestCheckFunc(
					resource.TestCheckResourceAttr("stackit_public_ip.public_ip", "project_id", publicIpResource["project_id"]),
					resource.TestCheckResourceAttrSet("stackit_public_ip.public_ip", "public_ip_id"),
					resource.TestCheckResourceAttr("stackit_public_ip.public_ip", "labels.label1", publicIpResource["label1"]),
					resource.TestCheckNoResourceAttr("stackit_public_ip.public_ip", "network_interface_id"),
				),
			},
			// Deletion is done by the framework implicitly
		},
	})
}

func testAccCheckNetworkAreaDestroy(s *terraform.State) error {
	ctx := context.Background()
	var client *iaas.APIClient
	var err error
	if testutil.IaaSCustomEndpoint == "" {
		client, err = iaas.NewAPIClient(
			config.WithRegion("eu01"),
		)
	} else {
		client, err = iaas.NewAPIClient(
			config.WithEndpoint(testutil.IaaSCustomEndpoint),
		)
	}
	if err != nil {
		return fmt.Errorf("creating client: %w", err)
	}

	// network areas
	networkAreasToDestroy := []string{}
	for _, rs := range s.RootModule().Resources {
		if rs.Type != "stackit_network_area" {
			continue
		}
		networkAreaId := strings.Split(rs.Primary.ID, core.Separator)[1]
		networkAreasToDestroy = append(networkAreasToDestroy, networkAreaId)
	}

	networkAreasResp, err := client.ListNetworkAreasExecute(ctx, testutil.OrganizationId)
	if err != nil {
		return fmt.Errorf("getting networkAreasResp: %w", err)
	}

	networkAreas := *networkAreasResp.Items
	for i := range networkAreas {
		if networkAreas[i].AreaId == nil {
			continue
		}
		if utils.Contains(networkAreasToDestroy, *networkAreas[i].AreaId) {
			err := client.DeleteNetworkAreaExecute(ctx, testutil.OrganizationId, *networkAreas[i].AreaId)
			if err != nil {
				return fmt.Errorf("destroying network area %s during CheckDestroy: %w", *networkAreas[i].AreaId, err)
			}
		}
	}
	return nil
}

func testAccCheckIaaSVolumeDestroy(s *terraform.State) error {
	ctx := context.Background()
	var client *iaasalpha.APIClient
	var err error
	if testutil.IaaSCustomEndpoint == "" {
		client, err = iaasalpha.NewAPIClient(
			config.WithRegion("eu01"),
		)
	} else {
		client, err = iaasalpha.NewAPIClient(
			config.WithEndpoint(testutil.IaaSCustomEndpoint),
		)
	}
	if err != nil {
		return fmt.Errorf("creating client: %w", err)
	}

	volumesToDestroy := []string{}
	for _, rs := range s.RootModule().Resources {
		if rs.Type != "stackit_volume" {
			continue
		}
		// volume terraform ID: "[project_id],[volume_id]"
		volumeId := strings.Split(rs.Primary.ID, core.Separator)[1]
		volumesToDestroy = append(volumesToDestroy, volumeId)
	}

	volumesResp, err := client.ListVolumesExecute(ctx, testutil.ProjectId)
	if err != nil {
		return fmt.Errorf("getting volumesResp: %w", err)
	}

	volumes := *volumesResp.Items
	for i := range volumes {
		if volumes[i].Id == nil {
			continue
		}
		if utils.Contains(volumesToDestroy, *volumes[i].Id) {
			err := client.DeleteVolumeExecute(ctx, testutil.ProjectId, *volumes[i].Id)
			if err != nil {
				return fmt.Errorf("destroying volume %s during CheckDestroy: %w", *volumes[i].Id, err)
			}
		}
	}
	return nil
}

func testAccCheckServerDestroy(s *terraform.State) error {
	ctx := context.Background()
	var alphaClient *iaasalpha.APIClient
	var client *iaas.APIClient
	var err error
	var alphaErr error
	if testutil.IaaSCustomEndpoint == "" {
		alphaClient, alphaErr = iaasalpha.NewAPIClient(
			config.WithRegion("eu01"),
		)
		client, err = iaas.NewAPIClient(
			config.WithRegion("eu01"),
		)
	} else {
		alphaClient, alphaErr = iaasalpha.NewAPIClient(
			config.WithEndpoint(testutil.IaaSCustomEndpoint),
		)
		client, err = iaas.NewAPIClient(
			config.WithRegion("eu01"),
		)
	}
	if err != nil || alphaErr != nil {
		return fmt.Errorf("creating client: %w, %w", err, alphaErr)
	}

	// Servers

	serversToDestroy := []string{}
	for _, rs := range s.RootModule().Resources {
		if rs.Type != "stackit_server" {
			continue
		}
		// server terraform ID: "[project_id],[server_id]"
		serverId := strings.Split(rs.Primary.ID, core.Separator)[1]
		serversToDestroy = append(serversToDestroy, serverId)
	}

	serversResp, err := alphaClient.ListServersExecute(ctx, testutil.ProjectId)
	if err != nil {
		return fmt.Errorf("getting serversResp: %w", err)
	}

	servers := *serversResp.Items
	for i := range servers {
		if servers[i].Id == nil {
			continue
		}
		if utils.Contains(serversToDestroy, *servers[i].Id) {
			err := alphaClient.DeleteServerExecute(ctx, testutil.ProjectId, *servers[i].Id)
			if err != nil {
				return fmt.Errorf("destroying server %s during CheckDestroy: %w", *servers[i].Id, err)
			}
		}
	}

	// Networks

	networksToDestroy := []string{}
	for _, rs := range s.RootModule().Resources {
		if rs.Type != "stackit_network" {
			continue
		}
		// network terraform ID: "[project_id],[network_id]"
		networkId := strings.Split(rs.Primary.ID, core.Separator)[1]
		networksToDestroy = append(networksToDestroy, networkId)
	}

	networksResp, err := client.ListNetworksExecute(ctx, testutil.ProjectId)
	if err != nil {
		return fmt.Errorf("getting networksResp: %w", err)
	}

	networks := *networksResp.Items
	for i := range networks {
		if networks[i].NetworkId == nil {
			continue
		}
		if utils.Contains(networksToDestroy, *networks[i].NetworkId) {
			err := client.DeleteNetworkExecute(ctx, testutil.ProjectId, *networks[i].NetworkId)
			if err != nil {
				return fmt.Errorf("destroying network %s during CheckDestroy: %w", *networks[i].NetworkId, err)
			}
		}
	}

	return nil
}

func testAccCheckIaaSSecurityGroupDestroy(s *terraform.State) error {
	ctx := context.Background()
	var client *iaasalpha.APIClient
	var err error
	if testutil.IaaSCustomEndpoint == "" {
		client, err = iaasalpha.NewAPIClient(
			config.WithRegion("eu01"),
		)
	} else {
		client, err = iaasalpha.NewAPIClient(
			config.WithEndpoint(testutil.IaaSCustomEndpoint),
		)
	}
	if err != nil {
		return fmt.Errorf("creating client: %w", err)
	}

	securityGroupsToDestroy := []string{}
	for _, rs := range s.RootModule().Resources {
		if rs.Type != "stackit_security_group" {
			continue
		}
		// security group terraform ID: "[project_id],[security_group_id]"
		securityGroupId := strings.Split(rs.Primary.ID, core.Separator)[1]
		securityGroupsToDestroy = append(securityGroupsToDestroy, securityGroupId)
	}

	securityGroupsResp, err := client.ListSecurityGroupsExecute(ctx, testutil.ProjectId)
	if err != nil {
		return fmt.Errorf("getting securityGroupsResp: %w", err)
	}

	securityGroups := *securityGroupsResp.Items
	for i := range securityGroups {
		if securityGroups[i].Id == nil {
			continue
		}
		if utils.Contains(securityGroupsToDestroy, *securityGroups[i].Id) {
			err := client.DeleteSecurityGroupExecute(ctx, testutil.ProjectId, *securityGroups[i].Id)
			if err != nil {
				return fmt.Errorf("destroying security group %s during CheckDestroy: %w", *securityGroups[i].Id, err)
			}
		}
	}
	return nil
}

func testAccCheckIaaSPublicIpDestroy(s *terraform.State) error {
	ctx := context.Background()
	var client *iaasalpha.APIClient
	var err error
	if testutil.IaaSCustomEndpoint == "" {
		client, err = iaasalpha.NewAPIClient(
			config.WithRegion("eu01"),
		)
	} else {
		client, err = iaasalpha.NewAPIClient(
			config.WithEndpoint(testutil.IaaSCustomEndpoint),
		)
	}
	if err != nil {
		return fmt.Errorf("creating client: %w", err)
	}

	publicIpsToDestroy := []string{}
	for _, rs := range s.RootModule().Resources {
		if rs.Type != "stackit_public_ip" {
			continue
		}
		// public IP terraform ID: "[project_id],[public_ip_id]"
		publicIpId := strings.Split(rs.Primary.ID, core.Separator)[1]
		publicIpsToDestroy = append(publicIpsToDestroy, publicIpId)
	}

	publicIpsResp, err := client.ListPublicIPsExecute(ctx, testutil.ProjectId)
	if err != nil {
		return fmt.Errorf("getting publicIpsResp: %w", err)
	}

	publicIps := *publicIpsResp.Items
	for i := range publicIps {
		if publicIps[i].Id == nil {
			continue
		}
		if utils.Contains(publicIpsToDestroy, *publicIps[i].Id) {
			err := client.DeletePublicIPExecute(ctx, testutil.ProjectId, *publicIps[i].Id)
			if err != nil {
				return fmt.Errorf("destroying public IP %s during CheckDestroy: %w", *publicIps[i].Id, err)
			}
		}
	}
	return nil
}<|MERGE_RESOLUTION|>--- conflicted
+++ resolved
@@ -83,19 +83,18 @@
 	"label1":      "value",
 }
 
-<<<<<<< HEAD
 // Security Group rule resource data
 var securityGroupRuleResource = map[string]string{
 	"project_id":  testutil.ProjectId,
 	"direction":   "ingress",
 	"description": "description",
-=======
+}
+  
 // Public IP resource data
 var publicIpResource = map[string]string{
 	"project_id":           testutil.ProjectId,
 	"label1":               "value",
 	"network_interface_id": testutil.IaaSNetworkInterfaceId,
->>>>>>> 015d3da4
 }
 
 func networkResourceConfig(name, nameservers string) string {
