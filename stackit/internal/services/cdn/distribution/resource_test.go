package cdn

import (
	"context"
	"testing"
	"time"

	"github.com/google/go-cmp/cmp"
	"github.com/hashicorp/terraform-plugin-framework/attr"
	"github.com/hashicorp/terraform-plugin-framework/types"
	"github.com/stackitcloud/stackit-sdk-go/services/cdn"
)

func TestToCreatePayload(t *testing.T) {
	headers := map[string]attr.Value{
		"testHeader0": types.StringValue("testHeaderValue0"),
		"testHeader1": types.StringValue("testHeaderValue1"),
	}
	originRequestHeaders := types.MapValueMust(types.StringType, headers)
	backend := types.ObjectValueMust(backendTypes, map[string]attr.Value{
		"type":                   types.StringValue("http"),
		"origin_url":             types.StringValue("https://www.mycoolapp.com"),
		"origin_request_headers": originRequestHeaders,
	})
	regions := []attr.Value{types.StringValue("EU"), types.StringValue("US")}
	regionsFixture := types.ListValueMust(types.StringType, regions)
<<<<<<< HEAD
	blockedCountries := []attr.Value{types.StringValue("XX"), types.StringValue("YY"), types.StringValue("ZZ")}
	blockedCountriesFixture := types.ListValueMust(types.StringType, blockedCountries)
	config := types.ObjectValueMust(configTypes, map[string]attr.Value{
		"backend":           backend,
		"regions":           regionsFixture,
		"blocked_countries": blockedCountriesFixture,
=======
	optimizer := types.ObjectValueMust(optimizerTypes, map[string]attr.Value{
		"enabled": types.BoolValue(true),
	})
	config := types.ObjectValueMust(configTypes, map[string]attr.Value{
		"backend":   backend,
		"regions":   regionsFixture,
		"optimizer": types.ObjectNull(optimizerTypes),
>>>>>>> 6f33262e
	})
	modelFixture := func(mods ...func(*Model)) *Model {
		model := &Model{
			DistributionId: types.StringValue("test-distribution-id"),
			ProjectId:      types.StringValue("test-project-id"),
			Config:         config,
		}
		for _, mod := range mods {
			mod(model)
		}
		return model
	}
	tests := map[string]struct {
		Input    *Model
		Expected *cdn.CreateDistributionPayload
		IsValid  bool
	}{
		"happy_path": {
			Input: modelFixture(),
			Expected: &cdn.CreateDistributionPayload{
				OriginRequestHeaders: &map[string]string{
					"testHeader0": "testHeaderValue0",
					"testHeader1": "testHeaderValue1",
				},
				OriginUrl:        cdn.PtrString("https://www.mycoolapp.com"),
				Regions:          &[]cdn.Region{"EU", "US"},
				BlockedCountries: &[]string{"XX", "YY", "ZZ"},
			},
			IsValid: true,
		},
		"happy_path_with_optimizer": {
			Input: modelFixture(func(m *Model) {
				m.Config = types.ObjectValueMust(configTypes, map[string]attr.Value{
					"backend":   backend,
					"regions":   regionsFixture,
					"optimizer": optimizer,
				})
			}),
			Expected: &cdn.CreateDistributionPayload{
				OriginRequestHeaders: &map[string]string{
					"testHeader0": "testHeaderValue0",
					"testHeader1": "testHeaderValue1",
				},
				OriginUrl: cdn.PtrString("https://www.mycoolapp.com"),
				Regions:   &[]cdn.Region{"EU", "US"},
				Optimizer: cdn.NewOptimizer(true),
			},
			IsValid: true,
		},
		"sad_path_model_nil": {
			Input:    nil,
			Expected: nil,
			IsValid:  false,
		},
		"sad_path_config_error": {
			Input: modelFixture(func(m *Model) {
				m.Config = types.ObjectNull(configTypes)
			}),
			Expected: nil,
			IsValid:  false,
		},
	}
	for tn, tc := range tests {
		t.Run(tn, func(t *testing.T) {
			res, err := toCreatePayload(context.Background(), tc.Input)
			if err != nil && tc.IsValid {
				t.Fatalf("Error converting model to create payload: %v", err)
			}
			if err == nil && !tc.IsValid {
				t.Fatalf("Should have failed")
			}
			if tc.IsValid {
				// set generated ID before diffing
				tc.Expected.IntentId = res.IntentId

				diff := cmp.Diff(res, tc.Expected)
				if diff != "" {
					t.Fatalf("Create Payload not as expected: %s", diff)
				}
			}
		})
	}
}

func TestConvertConfig(t *testing.T) {
	headers := map[string]attr.Value{
		"testHeader0": types.StringValue("testHeaderValue0"),
		"testHeader1": types.StringValue("testHeaderValue1"),
	}
	originRequestHeaders := types.MapValueMust(types.StringType, headers)
	backend := types.ObjectValueMust(backendTypes, map[string]attr.Value{
		"type":                   types.StringValue("http"),
		"origin_url":             types.StringValue("https://www.mycoolapp.com"),
		"origin_request_headers": originRequestHeaders,
	})
	regions := []attr.Value{types.StringValue("EU"), types.StringValue("US")}
	regionsFixture := types.ListValueMust(types.StringType, regions)
<<<<<<< HEAD
	blockedCountries := []attr.Value{types.StringValue("XX"), types.StringValue("YY"), types.StringValue("ZZ")}
	blockedCountriesFixture := types.ListValueMust(types.StringType, blockedCountries)
	config := types.ObjectValueMust(configTypes, map[string]attr.Value{
		"backend":           backend,
		"regions":           regionsFixture,
		"blocked_countries": blockedCountriesFixture,
=======
	optimizer := types.ObjectValueMust(optimizerTypes, map[string]attr.Value{"enabled": types.BoolValue(true)})
	config := types.ObjectValueMust(configTypes, map[string]attr.Value{
		"backend":   backend,
		"regions":   regionsFixture,
		"optimizer": types.ObjectNull(optimizerTypes),
>>>>>>> 6f33262e
	})
	modelFixture := func(mods ...func(*Model)) *Model {
		model := &Model{
			DistributionId: types.StringValue("test-distribution-id"),
			ProjectId:      types.StringValue("test-project-id"),
			Config:         config,
		}
		for _, mod := range mods {
			mod(model)
		}
		return model
	}
	tests := map[string]struct {
		Input    *Model
		Expected *cdn.Config
		IsValid  bool
	}{
		"happy_path": {
			Input: modelFixture(),
			Expected: &cdn.Config{
				Backend: &cdn.ConfigBackend{
					HttpBackend: &cdn.HttpBackend{
						OriginRequestHeaders: &map[string]string{
							"testHeader0": "testHeaderValue0",
							"testHeader1": "testHeaderValue1",
						},
						OriginUrl: cdn.PtrString("https://www.mycoolapp.com"),
						Type:      cdn.PtrString("http"),
					},
				},
				Regions:          &[]cdn.Region{"EU", "US"},
				BlockedCountries: &[]string{"XX", "YY", "ZZ"},
			},
			IsValid: true,
		},
		"happy_path_with_optimizer": {
			Input: modelFixture(func(m *Model) {
				m.Config = types.ObjectValueMust(configTypes, map[string]attr.Value{
					"backend":   backend,
					"regions":   regionsFixture,
					"optimizer": optimizer,
				})
			}),
			Expected: &cdn.Config{
				Backend: &cdn.ConfigBackend{
					HttpBackend: &cdn.HttpBackend{
						OriginRequestHeaders: &map[string]string{
							"testHeader0": "testHeaderValue0",
							"testHeader1": "testHeaderValue1",
						},
						OriginUrl: cdn.PtrString("https://www.mycoolapp.com"),
						Type:      cdn.PtrString("http"),
					},
				},
				Regions:   &[]cdn.Region{"EU", "US"},
				Optimizer: cdn.NewOptimizer(true),
			},
			IsValid: true,
		},
		"sad_path_model_nil": {
			Input:    nil,
			Expected: nil,
			IsValid:  false,
		},
		"sad_path_config_error": {
			Input: modelFixture(func(m *Model) {
				m.Config = types.ObjectNull(configTypes)
			}),
			Expected: nil,
			IsValid:  false,
		},
	}
	for tn, tc := range tests {
		t.Run(tn, func(t *testing.T) {
			res, err := convertConfig(context.Background(), tc.Input)
			if err != nil && tc.IsValid {
				t.Fatalf("Error converting model to create payload: %v", err)
			}
			if err == nil && !tc.IsValid {
				t.Fatalf("Should have failed")
			}
			if tc.IsValid {
				diff := cmp.Diff(res, tc.Expected)
				if diff != "" {
					t.Fatalf("Create Payload not as expected: %s", diff)
				}
			}
		})
	}
}

func TestMapFields(t *testing.T) {
	createdAt := time.Now()
	updatedAt := time.Now()
	headers := map[string]attr.Value{
		"testHeader0": types.StringValue("testHeaderValue0"),
		"testHeader1": types.StringValue("testHeaderValue1"),
	}
	originRequestHeaders := types.MapValueMust(types.StringType, headers)
	backend := types.ObjectValueMust(backendTypes, map[string]attr.Value{
		"type":                   types.StringValue("http"),
		"origin_url":             types.StringValue("https://www.mycoolapp.com"),
		"origin_request_headers": originRequestHeaders,
	})
	regions := []attr.Value{types.StringValue("EU"), types.StringValue("US")}
	regionsFixture := types.ListValueMust(types.StringType, regions)
<<<<<<< HEAD
	blockedCountries := []attr.Value{types.StringValue("XX"), types.StringValue("YY"), types.StringValue("ZZ")}
	blockedCountriesFixture := types.ListValueMust(types.StringType, blockedCountries)
	config := types.ObjectValueMust(configTypes, map[string]attr.Value{
		"backend":           backend,
		"regions":           regionsFixture,
		"blocked_countries": blockedCountriesFixture,
=======
	optimizer := types.ObjectValueMust(optimizerTypes, map[string]attr.Value{
		"enabled": types.BoolValue(true),
	})
	config := types.ObjectValueMust(configTypes, map[string]attr.Value{
		"backend":   backend,
		"regions":   regionsFixture,
		"optimizer": types.ObjectNull(optimizerTypes),
>>>>>>> 6f33262e
	})

	emtpyErrorsList := types.ListValueMust(types.StringType, []attr.Value{})
	managedDomain := types.ObjectValueMust(domainTypes, map[string]attr.Value{
		"name":   types.StringValue("test.stackit-cdn.com"),
		"status": types.StringValue("ACTIVE"),
		"type":   types.StringValue("managed"),
		"errors": types.ListValueMust(types.StringType, []attr.Value{}),
	})
	domains := types.ListValueMust(types.ObjectType{AttrTypes: domainTypes}, []attr.Value{managedDomain})
	expectedModel := func(mods ...func(*Model)) *Model {
		model := &Model{
			ID:             types.StringValue("test-project-id,test-distribution-id"),
			DistributionId: types.StringValue("test-distribution-id"),
			ProjectId:      types.StringValue("test-project-id"),
			Config:         config,
			Status:         types.StringValue("ACTIVE"),
			CreatedAt:      types.StringValue(createdAt.String()),
			UpdatedAt:      types.StringValue(updatedAt.String()),
			Errors:         emtpyErrorsList,
			Domains:        domains,
		}
		for _, mod := range mods {
			mod(model)
		}
		return model
	}
	distributionFixture := func(mods ...func(*cdn.Distribution)) *cdn.Distribution {
		distribution := &cdn.Distribution{
			Config: &cdn.Config{
				Backend: &cdn.ConfigBackend{
					HttpBackend: &cdn.HttpBackend{
						OriginRequestHeaders: &map[string]string{
							"testHeader0": "testHeaderValue0",
							"testHeader1": "testHeaderValue1",
						},
						OriginUrl: cdn.PtrString("https://www.mycoolapp.com"),
						Type:      cdn.PtrString("http"),
					},
				},
<<<<<<< HEAD
				Regions:          &[]cdn.Region{"EU", "US"},
				BlockedCountries: &[]string{"XX", "YY", "ZZ"},
=======
				Regions:   &[]cdn.Region{"EU", "US"},
				Optimizer: nil,
>>>>>>> 6f33262e
			},
			CreatedAt: &createdAt,
			Domains: &[]cdn.Domain{
				{
					Name:   cdn.PtrString("test.stackit-cdn.com"),
					Status: cdn.DOMAINSTATUS_ACTIVE.Ptr(),
					Type:   cdn.DOMAINTYPE_MANAGED.Ptr(),
				},
			},
			Id:        cdn.PtrString("test-distribution-id"),
			ProjectId: cdn.PtrString("test-project-id"),
			Status:    cdn.DISTRIBUTIONSTATUS_ACTIVE.Ptr(),
			UpdatedAt: &updatedAt,
		}
		for _, mod := range mods {
			mod(distribution)
		}
		return distribution
	}
	tests := map[string]struct {
		Input    *cdn.Distribution
		Expected *Model
		IsValid  bool
	}{
		"happy_path": {
			Expected: expectedModel(),
			Input:    distributionFixture(),
			IsValid:  true,
		},
		"happy_path_with_optimizer": {
			Expected: expectedModel(func(m *Model) {
				m.Config = types.ObjectValueMust(configTypes, map[string]attr.Value{
					"backend":   backend,
					"regions":   regionsFixture,
					"optimizer": optimizer,
				})
			}),
			Input: distributionFixture(func(d *cdn.Distribution) {
				d.Config.Optimizer = &cdn.Optimizer{
					Enabled: cdn.PtrBool(true),
				}
			}),
			IsValid: true,
		},
		"happy_path_status_error": {
			Expected: expectedModel(func(m *Model) {
				m.Status = types.StringValue("ERROR")
			}),
			Input: distributionFixture(func(d *cdn.Distribution) {
				d.Status = cdn.DISTRIBUTIONSTATUS_ERROR.Ptr()
			}),
			IsValid: true,
		},
		"happy_path_custom_domain": {
			Expected: expectedModel(func(m *Model) {
				managedDomain := types.ObjectValueMust(domainTypes, map[string]attr.Value{
					"name":   types.StringValue("test.stackit-cdn.com"),
					"status": types.StringValue("ACTIVE"),
					"type":   types.StringValue("managed"),
					"errors": types.ListValueMust(types.StringType, []attr.Value{}),
				})
				customDomain := types.ObjectValueMust(domainTypes, map[string]attr.Value{
					"name":   types.StringValue("mycoolapp.info"),
					"status": types.StringValue("ACTIVE"),
					"type":   types.StringValue("custom"),
					"errors": types.ListValueMust(types.StringType, []attr.Value{}),
				})
				domains := types.ListValueMust(types.ObjectType{AttrTypes: domainTypes}, []attr.Value{managedDomain, customDomain})
				m.Domains = domains
			}),
			Input: distributionFixture(func(d *cdn.Distribution) {
				d.Domains = &[]cdn.Domain{
					{
						Name:   cdn.PtrString("test.stackit-cdn.com"),
						Status: cdn.DOMAINSTATUS_ACTIVE.Ptr(),
						Type:   cdn.DOMAINTYPE_MANAGED.Ptr(),
					},
					{
						Name:   cdn.PtrString("mycoolapp.info"),
						Status: cdn.DOMAINSTATUS_ACTIVE.Ptr(),
						Type:   cdn.DOMAINTYPE_CUSTOM.Ptr(),
					},
				}
			}),
			IsValid: true,
		},
		"sad_path_distribution_nil": {
			Expected: nil,
			Input:    nil,
			IsValid:  false,
		},
		"sad_path_project_id_missing": {
			Expected: expectedModel(),
			Input: distributionFixture(func(d *cdn.Distribution) {
				d.ProjectId = nil
			}),
			IsValid: false,
		},
		"sad_path_distribution_id_missing": {
			Expected: expectedModel(),
			Input: distributionFixture(func(d *cdn.Distribution) {
				d.Id = nil
			}),
			IsValid: false,
		},
	}
	for tn, tc := range tests {
		t.Run(tn, func(t *testing.T) {
			model := &Model{}
			err := mapFields(tc.Input, model)
			if err != nil && tc.IsValid {
				t.Fatalf("Error mapping fields: %v", err)
			}
			if err == nil && !tc.IsValid {
				t.Fatalf("Should have failed")
			}
			if tc.IsValid {
				diff := cmp.Diff(model, tc.Expected)
				if diff != "" {
					t.Fatalf("Create Payload not as expected: %s", diff)
				}
			}
		})
	}
}

// TestValidateCountryCode tests the validateCountryCode function with a variety of inputs.
func TestValidateCountryCode(t *testing.T) {
	testCases := []struct {
		name          string
		inputCountry  string
		wantOutput    string
		expectError   bool
		expectedError string
	}{
		// Happy Path
		{
			name:         "Valid lowercase",
			inputCountry: "us",
			wantOutput:   "US",
			expectError:  false,
		},
		{
			name:         "Valid uppercase",
			inputCountry: "DE",
			wantOutput:   "DE",
			expectError:  false,
		},
		{
			name:         "Valid mixed case",
			inputCountry: "cA",
			wantOutput:   "CA",
			expectError:  false,
		},
		{
			name:         "Valid country code FR",
			inputCountry: "fr",
			wantOutput:   "FR",
			expectError:  false,
		},

		// Error Scenarios
		{
			name:          "Invalid length - too short",
			inputCountry:  "a",
			wantOutput:    "",
			expectError:   true,
			expectedError: "country code must be exactly 2 characters long",
		},
		{
			name:          "Invalid length - too long",
			inputCountry:  "USA",
			wantOutput:    "",
			expectError:   true,
			expectedError: "country code must be exactly 2 characters long",
		},
		{
			name:          "Invalid characters - contains number",
			inputCountry:  "U1",
			wantOutput:    "",
			expectError:   true,
			expectedError: "country code 'U1' must consist of two alphabetical letters (A-Z or a-z)",
		},
		{
			name:          "Invalid characters - contains symbol",
			inputCountry:  "D!",
			wantOutput:    "",
			expectError:   true,
			expectedError: "country code 'D!' must consist of two alphabetical letters (A-Z or a-z)",
		},
		{
			name:          "Invalid characters - both are numbers",
			inputCountry:  "42",
			wantOutput:    "",
			expectError:   true,
			expectedError: "country code '42' must consist of two alphabetical letters (A-Z or a-z)",
		},
		{
			name:          "Empty string",
			inputCountry:  "",
			wantOutput:    "",
			expectError:   true,
			expectedError: "country code must be exactly 2 characters long",
		},
	}

	for _, tc := range testCases {
		t.Run(tc.name, func(t *testing.T) {
			gotOutput, err := validateCountryCode(tc.inputCountry)

			if tc.expectError {
				if err == nil {
					t.Errorf("expected an error for input '%s', but got none", tc.inputCountry)
				} else if err.Error() != tc.expectedError {
					t.Errorf("for input '%s', expected error '%s', but got '%s'", tc.inputCountry, tc.expectedError, err.Error())
				}
				if gotOutput != "" {
					t.Errorf("expected empty string on error, but got '%s'", gotOutput)
				}
			} else {
				if err != nil {
					t.Errorf("did not expect an error for input '%s', but got: %v", tc.inputCountry, err)
				}
				if gotOutput != tc.wantOutput {
					t.Errorf("for input '%s', expected output '%s', but got '%s'", tc.inputCountry, tc.wantOutput, gotOutput)
				}
			}
		})
	}
}<|MERGE_RESOLUTION|>--- conflicted
+++ resolved
@@ -24,22 +24,16 @@
 	})
 	regions := []attr.Value{types.StringValue("EU"), types.StringValue("US")}
 	regionsFixture := types.ListValueMust(types.StringType, regions)
-<<<<<<< HEAD
-	blockedCountries := []attr.Value{types.StringValue("XX"), types.StringValue("YY"), types.StringValue("ZZ")}
+  blockedCountries := []attr.Value{types.StringValue("XX"), types.StringValue("YY"), types.StringValue("ZZ")}
 	blockedCountriesFixture := types.ListValueMust(types.StringType, blockedCountries)
+	optimizer := types.ObjectValueMust(optimizerTypes, map[string]attr.Value{
+		"enabled": types.BoolValue(true),
+	})
 	config := types.ObjectValueMust(configTypes, map[string]attr.Value{
 		"backend":           backend,
 		"regions":           regionsFixture,
 		"blocked_countries": blockedCountriesFixture,
-=======
-	optimizer := types.ObjectValueMust(optimizerTypes, map[string]attr.Value{
-		"enabled": types.BoolValue(true),
-	})
-	config := types.ObjectValueMust(configTypes, map[string]attr.Value{
-		"backend":   backend,
-		"regions":   regionsFixture,
-		"optimizer": types.ObjectNull(optimizerTypes),
->>>>>>> 6f33262e
+		"optimizer":         types.ObjectNull(optimizerTypes),
 	})
 	modelFixture := func(mods ...func(*Model)) *Model {
 		model := &Model{
@@ -137,20 +131,14 @@
 	})
 	regions := []attr.Value{types.StringValue("EU"), types.StringValue("US")}
 	regionsFixture := types.ListValueMust(types.StringType, regions)
-<<<<<<< HEAD
-	blockedCountries := []attr.Value{types.StringValue("XX"), types.StringValue("YY"), types.StringValue("ZZ")}
+  blockedCountries := []attr.Value{types.StringValue("XX"), types.StringValue("YY"), types.StringValue("ZZ")}
 	blockedCountriesFixture := types.ListValueMust(types.StringType, blockedCountries)
+	optimizer := types.ObjectValueMust(optimizerTypes, map[string]attr.Value{"enabled": types.BoolValue(true)})
 	config := types.ObjectValueMust(configTypes, map[string]attr.Value{
 		"backend":           backend,
 		"regions":           regionsFixture,
-		"blocked_countries": blockedCountriesFixture,
-=======
-	optimizer := types.ObjectValueMust(optimizerTypes, map[string]attr.Value{"enabled": types.BoolValue(true)})
-	config := types.ObjectValueMust(configTypes, map[string]attr.Value{
-		"backend":   backend,
-		"regions":   regionsFixture,
-		"optimizer": types.ObjectNull(optimizerTypes),
->>>>>>> 6f33262e
+		"optimizer":         types.ObjectNull(optimizerTypes),
+    "blocked_countries": blockedCountriesFixture,
 	})
 	modelFixture := func(mods ...func(*Model)) *Model {
 		model := &Model{
@@ -257,22 +245,16 @@
 	})
 	regions := []attr.Value{types.StringValue("EU"), types.StringValue("US")}
 	regionsFixture := types.ListValueMust(types.StringType, regions)
-<<<<<<< HEAD
-	blockedCountries := []attr.Value{types.StringValue("XX"), types.StringValue("YY"), types.StringValue("ZZ")}
-	blockedCountriesFixture := types.ListValueMust(types.StringType, blockedCountries)
+  blockedCountries := []attr.Value{types.StringValue("XX"), types.StringValue("YY"), types.StringValue("ZZ")}
+	blockedCountriesFixture := types.ListValueMust(types.StringType, blockedCountries)  
+	optimizer := types.ObjectValueMust(optimizerTypes, map[string]attr.Value{
+		"enabled": types.BoolValue(true),
+	})
 	config := types.ObjectValueMust(configTypes, map[string]attr.Value{
 		"backend":           backend,
 		"regions":           regionsFixture,
 		"blocked_countries": blockedCountriesFixture,
-=======
-	optimizer := types.ObjectValueMust(optimizerTypes, map[string]attr.Value{
-		"enabled": types.BoolValue(true),
-	})
-	config := types.ObjectValueMust(configTypes, map[string]attr.Value{
-		"backend":   backend,
-		"regions":   regionsFixture,
-		"optimizer": types.ObjectNull(optimizerTypes),
->>>>>>> 6f33262e
+		"optimizer":         types.ObjectNull(optimizerTypes),
 	})
 
 	emtpyErrorsList := types.ListValueMust(types.StringType, []attr.Value{})
@@ -313,13 +295,9 @@
 						Type:      cdn.PtrString("http"),
 					},
 				},
-<<<<<<< HEAD
-				Regions:          &[]cdn.Region{"EU", "US"},
-				BlockedCountries: &[]string{"XX", "YY", "ZZ"},
-=======
 				Regions:   &[]cdn.Region{"EU", "US"},
+        BlockedCountries: &[]string{"XX", "YY", "ZZ"},
 				Optimizer: nil,
->>>>>>> 6f33262e
 			},
 			CreatedAt: &createdAt,
 			Domains: &[]cdn.Domain{
