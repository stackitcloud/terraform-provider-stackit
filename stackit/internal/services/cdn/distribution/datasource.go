--- conflicted
+++ resolved
@@ -149,13 +149,11 @@
 						Description: schemaDescriptions["config_regions"],
 						ElementType: types.StringType,
 					},
-<<<<<<< HEAD
 					"blocked_countries": schema.ListAttribute{
 						Optional:    true,
 						Description: schemaDescriptions["config_blocked_countries"],
 						ElementType: types.StringType,
 					}},
-=======
 					"optimizer": schema.SingleNestedAttribute{
 						Description: schemaDescriptions["config_optimizer"],
 						Computed:    true,
@@ -166,7 +164,6 @@
 						},
 					},
 				},
->>>>>>> 6f33262e
 			},
 		},
 	}
