--- conflicted
+++ resolved
@@ -104,12 +104,9 @@
 	"match":                                  config.StringVariable("alert1"),
 	"match_regex":                            config.StringVariable("alert1"),
 	"matchers":                               config.StringVariable("instance =~ \".*\""),
-<<<<<<< HEAD
 	"continue":                               config.StringVariable("true"),
-=======
 	// credential
 	"credential_description": config.StringVariable("This is a description for the test credential."),
->>>>>>> 813b8c0e
 	// logalertgroup
 	"logalertgroup_for_time":   config.StringVariable("60s"),
 	"logalertgroup_label":      config.StringVariable("label1"),
