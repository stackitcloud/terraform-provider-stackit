package ske

import (
	"context"
	"fmt"
	"net/http"
	"regexp"
	"strings"
	"time"

	"github.com/hashicorp/terraform-plugin-framework-validators/int64validator"
	"github.com/hashicorp/terraform-plugin-framework-validators/listvalidator"
	"github.com/hashicorp/terraform-plugin-framework-validators/resourcevalidator"
	"github.com/hashicorp/terraform-plugin-framework-validators/stringvalidator"
	"github.com/hashicorp/terraform-plugin-framework/attr"
	"github.com/hashicorp/terraform-plugin-framework/diag"
	"github.com/hashicorp/terraform-plugin-framework/path"
	"github.com/hashicorp/terraform-plugin-framework/resource"
	"github.com/hashicorp/terraform-plugin-framework/resource/schema"
	"github.com/hashicorp/terraform-plugin-framework/resource/schema/booldefault"
	"github.com/hashicorp/terraform-plugin-framework/resource/schema/int64default"
	"github.com/hashicorp/terraform-plugin-framework/resource/schema/int64planmodifier"
	"github.com/hashicorp/terraform-plugin-framework/resource/schema/mapplanmodifier"
	"github.com/hashicorp/terraform-plugin-framework/resource/schema/objectplanmodifier"
	"github.com/hashicorp/terraform-plugin-framework/resource/schema/planmodifier"
	"github.com/hashicorp/terraform-plugin-framework/resource/schema/stringdefault"
	"github.com/hashicorp/terraform-plugin-framework/resource/schema/stringplanmodifier"
	"github.com/hashicorp/terraform-plugin-framework/schema/validator"
	"github.com/hashicorp/terraform-plugin-framework/types"
	"github.com/hashicorp/terraform-plugin-framework/types/basetypes"
	"github.com/hashicorp/terraform-plugin-log/tflog"
	"github.com/stackitcloud/stackit-sdk-go/core/config"
	"github.com/stackitcloud/stackit-sdk-go/core/oapierror"
	"github.com/stackitcloud/stackit-sdk-go/core/utils"
	"github.com/stackitcloud/stackit-sdk-go/services/ske"
	"github.com/stackitcloud/stackit-sdk-go/services/ske/wait"
	"github.com/stackitcloud/terraform-provider-stackit/stackit/internal/conversion"
	"github.com/stackitcloud/terraform-provider-stackit/stackit/internal/core"
	"github.com/stackitcloud/terraform-provider-stackit/stackit/internal/validate"
	"golang.org/x/mod/semver"
)

const (
	DefaultOSName                = "flatcar"
	DefaultCRI                   = "containerd"
	DefaultVolumeType            = "storage_premium_perf1"
	DefaultVolumeSizeGB    int64 = 20
	VersionStateSupported        = "supported"
	VersionStatePreview          = "preview"
	VersionStateDeprecated       = "deprecated"

	SKEUpdateDoc = "SKE automatically updates the cluster Kubernetes version if you have set `maintenance.enable_kubernetes_version_updates` to true or if there is a mandatory update, as described in [Updates for Kubernetes versions and Operating System versions in SKE](https://docs.stackit.cloud/stackit/en/version-updates-in-ske-10125631.html)."
)

// Ensure the implementation satisfies the expected interfaces.
var (
	_ resource.Resource                = &clusterResource{}
	_ resource.ResourceWithConfigure   = &clusterResource{}
	_ resource.ResourceWithImportState = &clusterResource{}
)

type skeClient interface {
	GetClusterExecute(ctx context.Context, projectId, clusterName string) (*ske.Cluster, error)
}

type Model struct {
	Id                        types.String `tfsdk:"id"` // needed by TF
	ProjectId                 types.String `tfsdk:"project_id"`
	Name                      types.String `tfsdk:"name"`
	KubernetesVersionMin      types.String `tfsdk:"kubernetes_version_min"`
	KubernetesVersion         types.String `tfsdk:"kubernetes_version"`
	KubernetesVersionUsed     types.String `tfsdk:"kubernetes_version_used"`
	AllowPrivilegedContainers types.Bool   `tfsdk:"allow_privileged_containers"`
	NodePools                 types.List   `tfsdk:"node_pools"`
	Maintenance               types.Object `tfsdk:"maintenance"`
	Hibernations              types.List   `tfsdk:"hibernations"`
	Extensions                types.Object `tfsdk:"extensions"`
	KubeConfig                types.String `tfsdk:"kube_config"`
}

// Struct corresponding to Model.NodePools[i]
type nodePool struct {
	Name              types.String `tfsdk:"name"`
	MachineType       types.String `tfsdk:"machine_type"`
	OSName            types.String `tfsdk:"os_name"`
	OSVersionMin      types.String `tfsdk:"os_version_min"`
	OSVersion         types.String `tfsdk:"os_version"`
	OSVersionUsed     types.String `tfsdk:"os_version_used"`
	Minimum           types.Int64  `tfsdk:"minimum"`
	Maximum           types.Int64  `tfsdk:"maximum"`
	MaxSurge          types.Int64  `tfsdk:"max_surge"`
	MaxUnavailable    types.Int64  `tfsdk:"max_unavailable"`
	VolumeType        types.String `tfsdk:"volume_type"`
	VolumeSize        types.Int64  `tfsdk:"volume_size"`
	Labels            types.Map    `tfsdk:"labels"`
	Taints            types.List   `tfsdk:"taints"`
	CRI               types.String `tfsdk:"cri"`
	AvailabilityZones types.List   `tfsdk:"availability_zones"`
}

// Types corresponding to nodePool
var nodePoolTypes = map[string]attr.Type{
	"name":               basetypes.StringType{},
	"machine_type":       basetypes.StringType{},
	"os_name":            basetypes.StringType{},
	"os_version_min":     basetypes.StringType{},
	"os_version":         basetypes.StringType{},
	"os_version_used":    basetypes.StringType{},
	"minimum":            basetypes.Int64Type{},
	"maximum":            basetypes.Int64Type{},
	"max_surge":          basetypes.Int64Type{},
	"max_unavailable":    basetypes.Int64Type{},
	"volume_type":        basetypes.StringType{},
	"volume_size":        basetypes.Int64Type{},
	"labels":             basetypes.MapType{ElemType: types.StringType},
	"taints":             basetypes.ListType{ElemType: types.ObjectType{AttrTypes: taintTypes}},
	"cri":                basetypes.StringType{},
	"availability_zones": basetypes.ListType{ElemType: types.StringType},
}

// Struct corresponding to nodePool.Taints[i]
type taint struct {
	Effect types.String `tfsdk:"effect"`
	Key    types.String `tfsdk:"key"`
	Value  types.String `tfsdk:"value"`
}

// Types corresponding to taint
var taintTypes = map[string]attr.Type{
	"effect": basetypes.StringType{},
	"key":    basetypes.StringType{},
	"value":  basetypes.StringType{},
}

// Struct corresponding to Model.maintenance
type maintenance struct {
	EnableKubernetesVersionUpdates   types.Bool   `tfsdk:"enable_kubernetes_version_updates"`
	EnableMachineImageVersionUpdates types.Bool   `tfsdk:"enable_machine_image_version_updates"`
	Start                            types.String `tfsdk:"start"`
	End                              types.String `tfsdk:"end"`
}

// Types corresponding to maintenance
var maintenanceTypes = map[string]attr.Type{
	"enable_kubernetes_version_updates":    basetypes.BoolType{},
	"enable_machine_image_version_updates": basetypes.BoolType{},
	"start":                                basetypes.StringType{},
	"end":                                  basetypes.StringType{},
}

// Struct corresponding to Model.Hibernations[i]
type hibernation struct {
	Start    types.String `tfsdk:"start"`
	End      types.String `tfsdk:"end"`
	Timezone types.String `tfsdk:"timezone"`
}

// Types corresponding to hibernation
var hibernationTypes = map[string]attr.Type{
	"start":    basetypes.StringType{},
	"end":      basetypes.StringType{},
	"timezone": basetypes.StringType{},
}

// Struct corresponding to Model.Extensions
type extensions struct {
	Argus types.Object `tfsdk:"argus"`
	ACL   types.Object `tfsdk:"acl"`
}

// Types corresponding to extensions
var extensionsTypes = map[string]attr.Type{
	"argus": basetypes.ObjectType{AttrTypes: argusTypes},
	"acl":   basetypes.ObjectType{AttrTypes: aclTypes},
}

// Struct corresponding to extensions.ACL
type acl struct {
	Enabled      types.Bool `tfsdk:"enabled"`
	AllowedCIDRs types.List `tfsdk:"allowed_cidrs"`
}

// Types corresponding to acl
var aclTypes = map[string]attr.Type{
	"enabled":       basetypes.BoolType{},
	"allowed_cidrs": basetypes.ListType{ElemType: types.StringType},
}

// Struct corresponding to extensions.Argus
type argus struct {
	Enabled         types.Bool   `tfsdk:"enabled"`
	ArgusInstanceId types.String `tfsdk:"argus_instance_id"`
}

// Types corresponding to argus
var argusTypes = map[string]attr.Type{
	"enabled":           basetypes.BoolType{},
	"argus_instance_id": basetypes.StringType{},
}

// NewClusterResource is a helper function to simplify the provider implementation.
func NewClusterResource() resource.Resource {
	return &clusterResource{}
}

// clusterResource is the resource implementation.
type clusterResource struct {
	client *ske.APIClient
}

// Metadata returns the resource type name.
func (r *clusterResource) Metadata(_ context.Context, req resource.MetadataRequest, resp *resource.MetadataResponse) {
	resp.TypeName = req.ProviderTypeName + "_ske_cluster"
}

// Configure adds the provider configured client to the resource.
func (r *clusterResource) Configure(ctx context.Context, req resource.ConfigureRequest, resp *resource.ConfigureResponse) {
	// Prevent panic if the provider has not been configured.
	if req.ProviderData == nil {
		return
	}

	providerData, ok := req.ProviderData.(core.ProviderData)
	if !ok {
		core.LogAndAddError(ctx, &resp.Diagnostics, "Error configuring API client", fmt.Sprintf("Expected configure type stackit.ProviderData, got %T", req.ProviderData))
		return
	}

	var apiClient *ske.APIClient
	var err error
	if providerData.SKECustomEndpoint != "" {
		apiClient, err = ske.NewAPIClient(
			config.WithCustomAuth(providerData.RoundTripper),
			config.WithEndpoint(providerData.SKECustomEndpoint),
		)
	} else {
		apiClient, err = ske.NewAPIClient(
			config.WithCustomAuth(providerData.RoundTripper),
			config.WithRegion(providerData.Region),
		)
	}

	if err != nil {
		core.LogAndAddError(ctx, &resp.Diagnostics, "Error configuring API client", fmt.Sprintf("Configuring client: %v. This is an error related to the provider configuration, not to the resource configuration", err))
		return
	}

	r.client = apiClient
	tflog.Info(ctx, "SKE cluster client configured")
}

// Schema defines the schema for the resource.
func (r *clusterResource) Schema(_ context.Context, _ resource.SchemaRequest, resp *resource.SchemaResponse) {
	resp.Schema = schema.Schema{
		Description: "SKE Cluster Resource schema. Must have a `region` specified in the provider configuration.",
		Attributes: map[string]schema.Attribute{
			"id": schema.StringAttribute{
				Description: "Terraform's internal resource ID. It is structured as \"`project_id`,`name`\".",
				Computed:    true,
				PlanModifiers: []planmodifier.String{
					stringplanmodifier.UseStateForUnknown(),
				},
			},
			"project_id": schema.StringAttribute{
				Description: "STACKIT project ID to which the cluster is associated.",
				Required:    true,
				PlanModifiers: []planmodifier.String{
					stringplanmodifier.RequiresReplace(),
				},
				Validators: []validator.String{
					validate.UUID(),
					validate.NoSeparator(),
				},
			},
			"name": schema.StringAttribute{
				Description: "The cluster name.",
				Required:    true,
				PlanModifiers: []planmodifier.String{
					stringplanmodifier.RequiresReplace(),
				},
				Validators: []validator.String{
					validate.NoSeparator(),
				},
			},
			"kubernetes_version_min": schema.StringAttribute{
				Description: "The minimum Kubernetes version. This field will be used to set the minimum kubernetes version on creation/update of the cluster. If unset, the latest supported Kubernetes version will be used. " + SKEUpdateDoc + " To get the current kubernetes version being used for your cluster, use the read-only `kubernetes_version_used` field.",
				Optional:    true,
				Validators: []validator.String{
					validate.VersionNumber(),
				},
			},
			"kubernetes_version": schema.StringAttribute{
				Description:        "Kubernetes version. Must only contain major and minor version (e.g. 1.22). This field is deprecated, use `kubernetes_version_min instead`",
				Optional:           true,
				DeprecationMessage: "Use `kubernetes_version_min instead`. Setting a specific kubernetes version would cause errors during minor version upgrades due to forced updates. In those cases, this field might not represent the actual kubernetes version used in the cluster.",
				PlanModifiers: []planmodifier.String{
					stringplanmodifier.RequiresReplaceIf(stringplanmodifier.RequiresReplaceIfFunc(func(ctx context.Context, sr planmodifier.StringRequest, rrifr *stringplanmodifier.RequiresReplaceIfFuncResponse) {
						if sr.StateValue.IsNull() || sr.PlanValue.IsNull() {
							return
						}
						planVersion := fmt.Sprintf("v%s", sr.PlanValue.ValueString())
						stateVersion := fmt.Sprintf("v%s", sr.StateValue.ValueString())

						rrifr.RequiresReplace = semver.Compare(planVersion, stateVersion) < 0
					}), "Kubernetes version", "If the Kubernetes version is a downgrade, the cluster will be replaced"),
				},
				Validators: []validator.String{
					validate.MinorVersionNumber(),
				},
			},
			"kubernetes_version_used": schema.StringAttribute{
				Description: "Full Kubernetes version used. For example, if 1.22 was set in `kubernetes_version_min`, this value may result to 1.22.15. " + SKEUpdateDoc,
				Computed:    true,
			},
			"allow_privileged_containers": schema.BoolAttribute{
				Description: "Flag to specify if privileged mode for containers is enabled or not.\nThis should be used with care since it also disables a couple of other features like the use of some volume type (e.g. PVCs).\nDeprecated as of Kubernetes 1.25 and later",
				Optional:    true,
			},
			"node_pools": schema.ListNestedAttribute{
				Description: "One or more `node_pool` block as defined below.",
				Required:    true,
				Validators: []validator.List{
					listvalidator.SizeAtLeast(1),
					listvalidator.SizeAtMost(10),
				},
				NestedObject: schema.NestedAttributeObject{
					Attributes: map[string]schema.Attribute{
						"name": schema.StringAttribute{
							Description: "Specifies the name of the node pool.",
							Required:    true,
						},
						"machine_type": schema.StringAttribute{
							Description: "The machine type.",
							Required:    true,
						},
						"availability_zones": schema.ListAttribute{
							Description: "Specify a list of availability zones. E.g. `eu01-m`",
							Required:    true,
							ElementType: types.StringType,
						},
						"minimum": schema.Int64Attribute{
							Description: "Minimum number of nodes in the pool.",
							Required:    true,
							Validators: []validator.Int64{
								int64validator.AtLeast(1),
								int64validator.AtMost(100),
							},
						},
						"maximum": schema.Int64Attribute{
							Description: "Maximum number of nodes in the pool.",
							Required:    true,
							Validators: []validator.Int64{
								int64validator.AtLeast(1),
								int64validator.AtMost(100),
							},
						},
						"max_surge": schema.Int64Attribute{
							Description: "Maximum number of additional VMs that are created during an update.",
							Optional:    true,
							Computed:    true,
							PlanModifiers: []planmodifier.Int64{
								int64planmodifier.UseStateForUnknown(),
							},
							Validators: []validator.Int64{
								int64validator.AtLeast(1),
								int64validator.AtMost(10),
							},
						},
						"max_unavailable": schema.Int64Attribute{
							Description: "Maximum number of VMs that that can be unavailable during an update.",
							Optional:    true,
							Computed:    true,
							PlanModifiers: []planmodifier.Int64{
								int64planmodifier.UseStateForUnknown(),
							},
						},
						"os_name": schema.StringAttribute{
							Description: "The name of the OS image. E.g. `flatcar`.",
							Optional:    true,
							Computed:    true,
							Default:     stringdefault.StaticString(DefaultOSName),
						},
						"os_version_min": schema.StringAttribute{
							Description: "The minimum OS image version. This field will be used to set the minimum OS image version on creation/update of the cluster. If unset, the latest supported OS image version will be used. " + SKEUpdateDoc + " To get the current OS image version being used for the node pool, use the read-only `os_version_used` field.",
							Optional:    true,
							Validators: []validator.String{
								validate.VersionNumber(),
							},
						},
						"os_version": schema.StringAttribute{
							Description:        "This field is deprecated, use `os_version_min` to configure the version and `os_version_used` to get the currently used version instead",
							DeprecationMessage: "Use `os_version_min` to configure the version and `os_version_used` to get the currently used version instead. Setting a specific OS image version will cause errors during minor OS upgrades due to forced updates.",
							Optional:           true,
						},
						"os_version_used": schema.StringAttribute{
							Description: "Full OS image version used. For example, if 3815.2 was set in `os_version_min`, this value may result to 3815.2.2. " + SKEUpdateDoc,
							Computed:    true,
						},
						"volume_type": schema.StringAttribute{
							Description: "Specifies the volume type. E.g. `storage_premium_perf1`.",
							Optional:    true,
							Computed:    true,
							Default:     stringdefault.StaticString(DefaultVolumeType),
						},
						"volume_size": schema.Int64Attribute{
							Description: "The volume size in GB. E.g. `20`",
							Optional:    true,
							Computed:    true,
							Default:     int64default.StaticInt64(DefaultVolumeSizeGB),
						},
						"labels": schema.MapAttribute{
							Description: "Labels to add to each node.",
							Optional:    true,
							Computed:    true,
							ElementType: types.StringType,
							PlanModifiers: []planmodifier.Map{
								mapplanmodifier.UseStateForUnknown(),
							},
						},
						"taints": schema.ListNestedAttribute{
							Description: "Specifies a taint list as defined below.",
							Optional:    true,
							NestedObject: schema.NestedAttributeObject{
								Attributes: map[string]schema.Attribute{
									"effect": schema.StringAttribute{
										Description: "The taint effect. E.g `PreferNoSchedule`.",
										Required:    true,
									},
									"key": schema.StringAttribute{
										Description: "Taint key to be applied to a node.",
										Required:    true,
										Validators: []validator.String{
											stringvalidator.LengthAtLeast(1),
										},
									},
									"value": schema.StringAttribute{
										Description: "Taint value corresponding to the taint key.",
										Optional:    true,
									},
								},
							},
						},
						"cri": schema.StringAttribute{
							Description: "Specifies the container runtime. E.g. `containerd`",
							Optional:    true,
							Computed:    true,
							Default:     stringdefault.StaticString(DefaultCRI),
						},
					},
				},
			},
			"maintenance": schema.SingleNestedAttribute{
				Description: "A single maintenance block as defined below.",
				Optional:    true,
				Computed:    true,
				PlanModifiers: []planmodifier.Object{
					objectplanmodifier.UseStateForUnknown(),
				},
				Attributes: map[string]schema.Attribute{
					"enable_kubernetes_version_updates": schema.BoolAttribute{
						Description: "Flag to enable/disable auto-updates of the Kubernetes version. Defaults to `true`. " + SKEUpdateDoc,
						Optional:    true,
						Computed:    true,
						Default:     booldefault.StaticBool(true),
					},
					"enable_machine_image_version_updates": schema.BoolAttribute{
						Description: "Flag to enable/disable auto-updates of the OS image version. Defaults to `true`. " + SKEUpdateDoc,
						Optional:    true,
						Computed:    true,
						Default:     booldefault.StaticBool(true),
					},
					"start": schema.StringAttribute{
						Description: "Time for maintenance window start. E.g. `01:23:45Z`, `05:00:00+02:00`.",
						Required:    true,
						Validators: []validator.String{
							stringvalidator.RegexMatches(
								regexp.MustCompile(`^(((\d{2}:\d{2}:\d{2}(?:\.\d+)?))(Z|[\+-]\d{2}:\d{2})?)$`),
								"must be a full-time as defined by RFC3339, Section 5.6. E.g. `01:23:45Z`, `05:00:00+02:00`",
							),
						},
					},
					"end": schema.StringAttribute{
						Description: "Time for maintenance window end. E.g. `01:23:45Z`, `05:00:00+02:00`.",
						Required:    true,
						Validators: []validator.String{
							stringvalidator.RegexMatches(
								regexp.MustCompile(`^(((\d{2}:\d{2}:\d{2}(?:\.\d+)?))(Z|[\+-]\d{2}:\d{2})?)$`),
								"must be a full-time as defined by RFC3339, Section 5.6. E.g. `01:23:45Z`, `05:00:00+02:00`",
							),
						},
					},
				},
			},
			"hibernations": schema.ListNestedAttribute{
				Description: "One or more hibernation block as defined below.",
				Optional:    true,
				NestedObject: schema.NestedAttributeObject{
					Attributes: map[string]schema.Attribute{
						"start": schema.StringAttribute{
							Description: "Start time of cluster hibernation in crontab syntax. E.g. `0 18 * * *` for starting everyday at 6pm.",
							Required:    true,
						},
						"end": schema.StringAttribute{
							Description: "End time of hibernation in crontab syntax. E.g. `0 8 * * *` for waking up the cluster at 8am.",
							Required:    true,
						},
						"timezone": schema.StringAttribute{
							Description: "Timezone name corresponding to a file in the IANA Time Zone database. i.e. `Europe/Berlin`.",
							Optional:    true,
						},
					},
				},
			},
			"extensions": schema.SingleNestedAttribute{
				Description: "A single extensions block as defined below.",
				Optional:    true,
				PlanModifiers: []planmodifier.Object{
					objectplanmodifier.UseStateForUnknown(),
				},
				Attributes: map[string]schema.Attribute{
					"argus": schema.SingleNestedAttribute{
						Description: "A single argus block as defined below.",
						Optional:    true,
						Attributes: map[string]schema.Attribute{
							"enabled": schema.BoolAttribute{
								Description: "Flag to enable/disable Argus extensions.",
								Required:    true,
							},
							"argus_instance_id": schema.StringAttribute{
								Description: "Argus instance ID to choose which Argus instance is used. Required when enabled is set to `true`.",
								Optional:    true,
							},
						},
					},
					"acl": schema.SingleNestedAttribute{
						Description: "Cluster access control configuration.",
						Optional:    true,
						Attributes: map[string]schema.Attribute{
							"enabled": schema.BoolAttribute{
								Description: "Is ACL enabled?",
								Required:    true,
							},
							"allowed_cidrs": schema.ListAttribute{
								Description: "Specify a list of CIDRs to whitelist.",
								Optional:    true,
								ElementType: types.StringType,
							},
						},
					},
				},
			},
			"kube_config": schema.StringAttribute{
				Description:        "Static token kubeconfig used for connecting to the cluster. This field will be empty for clusters with Kubernetes v1.27+, or if you have obtained the kubeconfig or performed credentials rotation using the new process, either through the Portal or the SKE API. Use the stackit_ske_kubeconfig resource instead. For more information, see [How to rotate SKE credentials](https://docs.stackit.cloud/stackit/en/how-to-rotate-ske-credentials-200016334.html).",
				Sensitive:          true,
				Computed:           true,
				DeprecationMessage: "This field will be empty for clusters with Kubernetes v1.27+, or if you have obtained the kubeconfig or performed credentials rotation using the new process, either through the Portal or the SKE API. Use the stackit_ske_kubeconfig resource instead. For more information, see [How to rotate SKE credentials](https://docs.stackit.cloud/stackit/en/how-to-rotate-ske-credentials-200016334.html).",
			},
		},
	}
}

// ConfigValidators validate the resource configuration
func (r *clusterResource) ConfigValidators(_ context.Context) []resource.ConfigValidator {
	return []resource.ConfigValidator{
		// will raise an error if both fields are set simultaneously
		resourcevalidator.Conflicting(
			path.MatchRoot("kubernetes_version"),
			path.MatchRoot("kubernetes_version_min"),
		),
		resourcevalidator.Conflicting(
			path.MatchRoot("node_pools").AtAnyListIndex().AtName("os_version_min"),
			path.MatchRoot("node_pools").AtAnyListIndex().AtName("os_version"),
		),
	}
}

// needs to be executed inside the Create and Update methods
// since ValidateConfig runs before variables are rendered to their value,
// which causes errors like this: https://github.com/stackitcloud/terraform-provider-stackit/issues/201
func checkAllowPrivilegedContainers(allowPrivilegeContainers types.Bool, kubernetesVersion types.String) diag.Diagnostics {
	var diags diag.Diagnostics

	// if kubernetesVersion is null, the latest one will be used and allowPriviledgeContainers will not be supported
	if kubernetesVersion.IsNull() {
		if !allowPrivilegeContainers.IsNull() {
			diags.AddError("'Allow privilege containers' deprecated", "This field is deprecated as of Kubernetes 1.25 and later. Please remove this field")
		}
		return diags
	}

	comparison := semver.Compare(fmt.Sprintf("v%s", kubernetesVersion.ValueString()), "v1.25")
	if comparison < 0 {
		if allowPrivilegeContainers.IsNull() {
			diags.AddError("'Allow privilege containers' missing", "This field is required for Kubernetes prior to 1.25")
		}
	} else {
		if !allowPrivilegeContainers.IsNull() {
			diags.AddError("'Allow privilege containers' deprecated", "This field is deprecated as of Kubernetes 1.25 and later. Please remove this field")
		}
	}

	return diags
}

// Create creates the resource and sets the initial Terraform state.
func (r *clusterResource) Create(ctx context.Context, req resource.CreateRequest, resp *resource.CreateResponse) { // nolint:gocritic // function signature required by Terraform
	var model Model
	diags := req.Plan.Get(ctx, &model)
	resp.Diagnostics.Append(diags...)
	if resp.Diagnostics.HasError() {
		return
	}

	kubernetesVersion := model.KubernetesVersionMin
	// needed for backwards compatibility following kubernetes_version field deprecation
	if kubernetesVersion.IsNull() {
		kubernetesVersion = model.KubernetesVersion
	}
	diags = checkAllowPrivilegedContainers(model.AllowPrivilegedContainers, kubernetesVersion)
	resp.Diagnostics.Append(diags...)
	if resp.Diagnostics.HasError() {
		return
	}

	projectId := model.ProjectId.ValueString()
	clusterName := model.Name.ValueString()
	ctx = tflog.SetField(ctx, "project_id", projectId)
	ctx = tflog.SetField(ctx, "name", clusterName)

	// If SKE functionality is not enabled, enable it
	_, err := r.client.EnableService(ctx, projectId).Execute()
	if err != nil {
		core.LogAndAddError(ctx, &resp.Diagnostics, "Error creating cluster", fmt.Sprintf("Calling API to enable SKE: %v", err))
		return
	}

	_, err = wait.EnableServiceWaitHandler(ctx, r.client, projectId).WaitWithContext(ctx)
	if err != nil {
		core.LogAndAddError(ctx, &resp.Diagnostics, "Error creating cluster", fmt.Sprintf("Wait for SKE enablement: %v", err))
		return
	}

	availableKubernetesVersions, availableMachines, err := r.loadAvailableVersions(ctx)
	if err != nil {
		core.LogAndAddError(ctx, &resp.Diagnostics, "Error creating cluster", fmt.Sprintf("Loading available Kubernetes and machine image versions: %v", err))
		return
	}

	r.createOrUpdateCluster(ctx, &resp.Diagnostics, &model, availableKubernetesVersions, availableMachines, nil, nil)
	if resp.Diagnostics.HasError() {
		return
	}

	diags = resp.State.Set(ctx, model)
	resp.Diagnostics.Append(diags...)
	if resp.Diagnostics.HasError() {
		return
	}

	tflog.Info(ctx, "SKE cluster created")
}

func (r *clusterResource) loadAvailableVersions(ctx context.Context) ([]ske.KubernetesVersion, []ske.MachineImage, error) {
	c := r.client
	res, err := c.ListProviderOptions(ctx).Execute()
	if err != nil {
		return nil, nil, fmt.Errorf("calling API: %w", err)
	}

	if res.KubernetesVersions == nil {
		return nil, nil, fmt.Errorf("API response has nil kubernetesVersions")
	}

	if res.MachineImages == nil {
		return nil, nil, fmt.Errorf("API response has nil machine images")
	}

	return *res.KubernetesVersions, *res.MachineImages, nil
}

// getCurrentVersions makes a call to get the details of a cluster and returns the current kubernetes version and a
// a map with the machine image for each nodepool, which can be used to check the current machine image versions.
// if the cluster doesn't exist or some error occurs, returns nil for both
func getCurrentVersions(ctx context.Context, c skeClient, m *Model) (kubernetesVersion *string, nodePoolMachineImages map[string]*ske.Image) {
	res, err := c.GetClusterExecute(ctx, m.ProjectId.ValueString(), m.Name.ValueString())
	if err != nil || res == nil {
		return nil, nil
	}

	if res.Kubernetes != nil {
		kubernetesVersion = res.Kubernetes.Version
	}

	if res.Nodepools == nil {
		return kubernetesVersion, nil
	}

	nodePoolMachineImages = map[string]*ske.Image{}
	for _, nodePool := range *res.Nodepools {
		if nodePool.Name == nil || nodePool.Machine == nil || nodePool.Machine.Image == nil || nodePool.Machine.Image.Name == nil {
			continue
		}
		nodePoolMachineImages[*nodePool.Name] = nodePool.Machine.Image
	}

	return kubernetesVersion, nodePoolMachineImages
}

func (r *clusterResource) createOrUpdateCluster(ctx context.Context, diags *diag.Diagnostics, model *Model, availableKubernetesVersions []ske.KubernetesVersion, availableMachineVersions []ske.MachineImage, currentKubernetesVersion *string, currentMachineImages map[string]*ske.Image) {
	// cluster vars
	projectId := model.ProjectId.ValueString()
	name := model.Name.ValueString()
	kubernetes, hasDeprecatedVersion, err := toKubernetesPayload(model, availableKubernetesVersions, currentKubernetesVersion)
	if err != nil {
		core.LogAndAddError(ctx, diags, "Error creating/updating cluster", fmt.Sprintf("Creating cluster config API payload: %v", err))
		return
	}
	if hasDeprecatedVersion {
		diags.AddWarning("Deprecated Kubernetes version", fmt.Sprintf("Version %s of Kubernetes is deprecated, please update it", *kubernetes.Version))
	}
	nodePools, deprecatedVersionsUsed, err := toNodepoolsPayload(ctx, model, availableMachineVersions, currentMachineImages)
	if err != nil {
		core.LogAndAddError(ctx, diags, "Error creating/updating cluster", fmt.Sprintf("Creating node pools API payload: %v", err))
		return
	}
	if len(deprecatedVersionsUsed) != 0 {
		diags.AddWarning("Deprecated node pools OS versions used", fmt.Sprintf("The following versions of machines are deprecated, please update them: [%s]", strings.Join(deprecatedVersionsUsed, ",")))
	}
	maintenance, err := toMaintenancePayload(ctx, model)
	if err != nil {
		core.LogAndAddError(ctx, diags, "Error creating/updating cluster", fmt.Sprintf("Creating maintenance API payload: %v", err))
		return
	}
	hibernations, err := toHibernationsPayload(ctx, model)
	if err != nil {
		core.LogAndAddError(ctx, diags, "Error creating/updating cluster", fmt.Sprintf("Creating hibernations API payload: %v", err))
		return
	}
	extensions, err := toExtensionsPayload(ctx, model)
	if err != nil {
		core.LogAndAddError(ctx, diags, "Error creating/updating cluster", fmt.Sprintf("Creating extension API payload: %v", err))
		return
	}

	payload := ske.CreateOrUpdateClusterPayload{
		Extensions:  extensions,
		Hibernation: hibernations,
		Kubernetes:  kubernetes,
		Maintenance: maintenance,
		Nodepools:   &nodePools,
	}
	_, err = r.client.CreateOrUpdateCluster(ctx, projectId, name).CreateOrUpdateClusterPayload(payload).Execute()
	if err != nil {
		core.LogAndAddError(ctx, diags, "Error creating/updating cluster", fmt.Sprintf("Calling API: %v", err))
		return
	}

	waitResp, err := wait.CreateOrUpdateClusterWaitHandler(ctx, r.client, projectId, name).WaitWithContext(ctx)
	if err != nil {
		core.LogAndAddError(ctx, diags, "Error creating/updating cluster", fmt.Sprintf("Cluster creation waiting: %v", err))
		return
	}
	if waitResp.Status.Error != nil && waitResp.Status.Error.Message != nil && *waitResp.Status.Error.Code == wait.InvalidArgusInstanceErrorCode {
		core.LogAndAddWarning(ctx, diags, "Warning during creating/updating cluster", fmt.Sprintf("Cluster is in Impaired state due to an invalid argus instance id, the cluster is usable but metrics won't be forwarded: %s", *waitResp.Status.Error.Message))
	}

	err = mapFields(ctx, waitResp, model)
	if err != nil {
		core.LogAndAddError(ctx, diags, "Error creating/updating cluster", fmt.Sprintf("Processing API payload: %v", err))
		return
	}

	// Handle credential
	err = r.getCredential(ctx, diags, model)
	if err != nil {
		core.LogAndAddError(ctx, diags, "Error creating/updating cluster", fmt.Sprintf("Getting credential: %v", err))
		return
	}
}

func (r *clusterResource) getCredential(ctx context.Context, diags *diag.Diagnostics, model *Model) error {
	c := r.client
	// for kubernetes with version >= 1.27, the deprecated endpoint will not work, so we set kubeconfig to nil
	if semver.Compare(fmt.Sprintf("v%s", model.KubernetesVersion.ValueString()), "v1.27") >= 0 {
		core.LogAndAddWarning(ctx, diags, "The kubelogin field is set to null", "Kubernetes version is 1.27 or higher, you must use the stackit_ske_kubeconfig resource instead.")
		model.KubeConfig = types.StringPointerValue(nil)
		return nil
	}
	res, err := c.GetCredentials(ctx, model.ProjectId.ValueString(), model.Name.ValueString()).Execute()
	if err != nil {
		oapiErr, ok := err.(*oapierror.GenericOpenAPIError) //nolint:errorlint //complaining that error.As should be used to catch wrapped errors, but this error should not be wrapped
		if !ok {
			return fmt.Errorf("fetch cluster credentials: could not convert error to oapierror.GenericOpenAPIError")
		}
		if oapiErr.StatusCode == http.StatusBadRequest {
			// deprecated endpoint will return 400 if the new endpoints have been used
			// if that's the case, we set the field to null
			core.LogAndAddWarning(ctx, diags, "The kubelogin field is set to null", "Failed to get static token kubeconfig, which means the new credentials rotation flow might already been triggered for this cluster. If you are already using the stackit_ske_kubeconfig resource you can ignore this warning. If not, you must use it to access this cluster's short-lived admin kubeconfig.")
			model.KubeConfig = types.StringPointerValue(nil)
			return nil
		}
		return fmt.Errorf("fetching cluster credentials: %w", err)
	}
	model.KubeConfig = types.StringPointerValue(res.Kubeconfig)
	return nil
}

func toNodepoolsPayload(ctx context.Context, m *Model, availableMachineVersions []ske.MachineImage, currentMachineImages map[string]*ske.Image) ([]ske.Nodepool, []string, error) {
	nodePools := []nodePool{}
	diags := m.NodePools.ElementsAs(ctx, &nodePools, false)
	if diags.HasError() {
		return nil, nil, core.DiagsToError(diags)
	}

	cnps := []ske.Nodepool{}
	deprecatedVersionsUsed := []string{}
	for i := range nodePools {
		nodePool := nodePools[i]

		// taints
		taintsModel := []taint{}
		diags := nodePool.Taints.ElementsAs(ctx, &taintsModel, false)
		if diags.HasError() {
			return nil, nil, core.DiagsToError(diags)
		}

		ts := []ske.Taint{}
		for _, v := range taintsModel {
			t := ske.Taint{
				Effect: conversion.StringValueToPointer(v.Effect),
				Key:    conversion.StringValueToPointer(v.Key),
				Value:  conversion.StringValueToPointer(v.Value),
			}
			ts = append(ts, t)
		}

		// labels
		var ls *map[string]string
		if nodePool.Labels.IsNull() {
			ls = nil
		} else {
			lsm := map[string]string{}
			for k, v := range nodePool.Labels.Elements() {
				nv, err := conversion.ToString(ctx, v)
				if err != nil {
					lsm[k] = ""
					continue
				}
				lsm[k] = nv
			}
			ls = &lsm
		}

		// zones
		zs := []string{}
		for _, v := range nodePool.AvailabilityZones.Elements() {
			if v.IsNull() || v.IsUnknown() {
				continue
			}
			s, err := conversion.ToString(context.TODO(), v)
			if err != nil {
				continue
			}
			zs = append(zs, s)
		}

		cn := ske.CRI{
			Name: conversion.StringValueToPointer(nodePool.CRI),
		}

		providedVersionMin := conversion.StringValueToPointer(nodePool.OSVersionMin)
		if !nodePool.OSVersion.IsNull() {
			// os_version field deprecation
			// this if clause should be removed once os_version field is completely removed
			// os_version field value is used as minimum os version
			providedVersionMin = conversion.StringValueToPointer(nodePool.OSVersion)
		}

		name := conversion.StringValueToPointer(nodePool.Name)
		machineName := conversion.StringValueToPointer(nodePool.OSName)
		if name == nil {
			return nil, nil, fmt.Errorf("found nil node pool name for node_pool[%d]", i)
		}
		if machineName == nil {
			return nil, nil, fmt.Errorf("found nil machine name for node_pool %q", *name)
		}

		currentMachineImage := currentMachineImages[*name]

		machineVersion, hasDeprecatedVersion, err := latestMatchingMachineVersion(availableMachineVersions, providedVersionMin, *machineName, currentMachineImage)
		if err != nil {
			return nil, nil, fmt.Errorf("getting latest matching machine image version: %w", err)
		}
		if hasDeprecatedVersion && machineVersion != nil {
			deprecatedVersionsUsed = append(deprecatedVersionsUsed, *machineVersion)
		}

		cnp := ske.Nodepool{
			Name:           name,
			Minimum:        conversion.Int64ValueToPointer(nodePool.Minimum),
			Maximum:        conversion.Int64ValueToPointer(nodePool.Maximum),
			MaxSurge:       conversion.Int64ValueToPointer(nodePool.MaxSurge),
			MaxUnavailable: conversion.Int64ValueToPointer(nodePool.MaxUnavailable),
			Machine: &ske.Machine{
				Type: conversion.StringValueToPointer(nodePool.MachineType),
				Image: &ske.Image{
					Name:    machineName,
					Version: machineVersion,
				},
			},
			Volume: &ske.Volume{
				Type: conversion.StringValueToPointer(nodePool.VolumeType),
				Size: conversion.Int64ValueToPointer(nodePool.VolumeSize),
			},
			Taints:            &ts,
			Cri:               &cn,
			Labels:            ls,
			AvailabilityZones: &zs,
		}
		cnps = append(cnps, cnp)
	}
	return cnps, deprecatedVersionsUsed, nil
}

<<<<<<< HEAD
// latestMatchingMachineVersion gets the latest machine image version to be used in the create/update payload
// it's determined based on the available versions for the input OS (machineName), the minimum version configured by the user and the current version in the cluster
// if the minimum version is not set, get the current one (if exists) or the latest for the input OS
// if the minimum version is set but it is a downgrade, use the current version
// for the minimum version selected, if a patch is not specified, get the latest patch for that minor version
// for the version returned, check the state and return if it is deprecated or not
func latestMatchingMachineVersion(availableImages []ske.MachineImage, versionMin *string, OSName string, currentImage *ske.Image) (version *string, deprecated bool, err error) {
=======
// latestMatchingMachineVersion determines the latest machine image version for the create/update payload.
// It considers the available versions for the specified OS (OSName), the minimum version configured by the user,
// and the current version in the cluster. The function's behavior is as follows:
//
// 1. If the minimum version is not set:
//    - Return the current version if it exists.
//    - Otherwise, return the latest available version for the specified OS.
//
// 2. If the minimum version is set:
//    - If the minimum version is a downgrade, use the current version instead.
//    - If a patch is not specified for the minimum version, return the latest patch for that minor version.
//
// 3. For the selected version, check its state and return it, indicating if it is deprecated or not.

func latestMatchingMachineVersion(availableMachineImages []ske.MachineImage, machineVersionMin *string, machineName string, currentMachineImage *ske.Image) (version *string, deprecated bool, err error) {
>>>>>>> ad93bb8c
	deprecated = false

	if availableImages == nil {
		return nil, false, fmt.Errorf("nil available machine versions")
	}

	var availableMachineVersions []ske.MachineImageVersion
	for _, machine := range availableImages {
		if machine.Name != nil && *machine.Name == OSName && machine.Versions != nil {
			availableMachineVersions = *machine.Versions
		}
	}

	if len(availableImages) == 0 {
		return nil, false, fmt.Errorf("there are no available machine versions for the provided machine image name %s", OSName)
	}

<<<<<<< HEAD
	if versionMin == nil {
		// Different machine OS have different versions.
		// If there is no current machine version or the machine name has been updated,
		// retrieve the latest supported version. Otherwise, use the current machine version.
		if currentImage == nil || currentImage.Name == nil || *currentImage.Name != OSName {
=======
	if machineVersionMin == nil {
		// different machine OSes have different versions
		// so if the current machine image is nil or the current machine image name was updated, get the latest one
		// otherwise, the current machine image version should be used
		if currentMachineImage == nil || currentMachineImage.Name == nil || *currentMachineImage.Name != machineName {
>>>>>>> ad93bb8c
			latestVersion, err := getLatestSupportedMachineVersion(availableMachineVersions)
			if err != nil {
				return nil, false, fmt.Errorf("get latest supported machine image version: %w", err)
			}
			return latestVersion, false, nil
		}
<<<<<<< HEAD
		versionMin = currentImage.Version
	} else if currentImage != nil && currentImage.Name != nil && *currentImage.Name == OSName {
		// For an already existing cluster, if os_version_min is set to a lower version than what is being used in the cluster
		// return the currently used version
		machineVersionUsed := *currentImage.Version
		machineVersionMinString := *versionMin

		minVersionPrefixed := "v" + machineVersionMinString
		usedVersionPrefixed := "v" + machineVersionUsed

		if semver.Compare(minVersionPrefixed, usedVersionPrefixed) == -1 {
			versionMin = currentImage.Version
=======
		machineVersionMin = currentMachineImage.Version
	} else if currentMachineImage != nil && currentMachineImage.Name != nil && *currentMachineImage.Name == machineName {
        // If the os_version_min is set but is lower than the current version used in the cluster,
        // retain the current version to avoid downgrading.
		minimumVersion := "v" + *machineVersionMin
		currentVersion := "v" + *currentMachineImage.Version

		if semver.Compare(minimumVersion, currentVersion) == -1 {
			machineVersionMin = currentMachineImage.Version
>>>>>>> ad93bb8c
		}
	}

	var fullVersion bool
	versionExp := validate.FullVersionRegex
	versionRegex := regexp.MustCompile(versionExp)
	if versionRegex.MatchString(*versionMin) {
		fullVersion = true
	}

	providedVersionPrefixed := "v" + *versionMin

	if !semver.IsValid(providedVersionPrefixed) {
		return nil, false, fmt.Errorf("provided version is invalid")
	}

	var versionUsed *string
	var state *string
	var availableVersionsArray []string
	// Get the higher available version that matches the major, minor and patch version provided by the user
	for _, v := range availableMachineVersions {
		if v.State == nil || v.Version == nil {
			continue
		}
		availableVersionsArray = append(availableVersionsArray, *v.Version)
		vPreffixed := "v" + *v.Version

		if fullVersion {
			// [MAJOR].[MINOR].[PATCH] version provided, match available version
			if semver.Compare(vPreffixed, providedVersionPrefixed) == 0 {
				versionUsed = v.Version
				state = v.State
				break
			}
		} else {
			// [MAJOR].[MINOR] version provided, get the latest patch version
			if semver.MajorMinor(vPreffixed) == semver.MajorMinor(providedVersionPrefixed) &&
				(semver.Compare(vPreffixed, providedVersionPrefixed) == 1) || (semver.Compare(vPreffixed, providedVersionPrefixed) == 0) {
				versionUsed = v.Version
				state = v.State
			}
		}
	}

	if versionUsed != nil {
		if strings.EqualFold(*state, VersionStateDeprecated) {
			deprecated = true
		} else {
			deprecated = false
		}
	}

	// Throwing error if we could not match the version with the available versions
	if versionUsed == nil {
		return nil, false, fmt.Errorf("provided version is not one of the available machine image versions, available versions are: %s", strings.Join(availableVersionsArray, ","))
	}

	return versionUsed, deprecated, nil
}

func getLatestSupportedMachineVersion(versions []ske.MachineImageVersion) (*string, error) {
	foundMachineVersion := false
	var latestVersion *string
	for i := range versions {
		version := versions[i]
		if *version.State != VersionStateSupported {
			continue
		}
		if latestVersion != nil {
			oldSemVer := fmt.Sprintf("v%s", *latestVersion)
			newSemVer := fmt.Sprintf("v%s", *version.Version)
			if semver.Compare(newSemVer, oldSemVer) != 1 {
				continue
			}
		}

		foundMachineVersion = true
		latestVersion = version.Version
	}
	if !foundMachineVersion {
		return nil, fmt.Errorf("no supported machine version found")
	}
	return latestVersion, nil
}

func toHibernationsPayload(ctx context.Context, m *Model) (*ske.Hibernation, error) {
	hibernation := []hibernation{}
	diags := m.Hibernations.ElementsAs(ctx, &hibernation, false)
	if diags.HasError() {
		return nil, core.DiagsToError(diags)
	}

	if len(hibernation) == 0 {
		return nil, nil
	}

	scs := []ske.HibernationSchedule{}
	for _, h := range hibernation {
		sc := ske.HibernationSchedule{
			Start: conversion.StringValueToPointer(h.Start),
			End:   conversion.StringValueToPointer(h.End),
		}
		if !h.Timezone.IsNull() && !h.Timezone.IsUnknown() {
			tz := h.Timezone.ValueString()
			sc.Timezone = &tz
		}
		scs = append(scs, sc)
	}

	return &ske.Hibernation{
		Schedules: &scs,
	}, nil
}

func toExtensionsPayload(ctx context.Context, m *Model) (*ske.Extension, error) {
	if m.Extensions.IsNull() || m.Extensions.IsUnknown() {
		return nil, nil
	}
	ex := extensions{}
	diags := m.Extensions.As(ctx, &ex, basetypes.ObjectAsOptions{})
	if diags.HasError() {
		return nil, fmt.Errorf("converting extensions object: %v", diags.Errors())
	}

	var skeAcl *ske.ACL
	if !(ex.ACL.IsNull() || ex.ACL.IsUnknown()) {
		acl := acl{}
		diags = ex.ACL.As(ctx, &acl, basetypes.ObjectAsOptions{})
		if diags.HasError() {
			return nil, fmt.Errorf("converting extensions.acl object: %v", diags.Errors())
		}
		aclEnabled := conversion.BoolValueToPointer(acl.Enabled)

		cidrs := []string{}
		diags = acl.AllowedCIDRs.ElementsAs(ctx, &cidrs, true)
		if diags.HasError() {
			return nil, fmt.Errorf("converting extensions.acl.cidrs object: %v", diags.Errors())
		}
		skeAcl = &ske.ACL{
			Enabled:      aclEnabled,
			AllowedCidrs: &cidrs,
		}
	}

	var skeArgus *ske.Argus
	if !(ex.Argus.IsNull() || ex.Argus.IsUnknown()) {
		argus := argus{}
		diags = ex.Argus.As(ctx, &argus, basetypes.ObjectAsOptions{})
		if diags.HasError() {
			return nil, fmt.Errorf("converting extensions.argus object: %v", diags.Errors())
		}
		argusEnabled := conversion.BoolValueToPointer(argus.Enabled)
		argusInstanceId := conversion.StringValueToPointer(argus.ArgusInstanceId)
		skeArgus = &ske.Argus{
			Enabled:         argusEnabled,
			ArgusInstanceId: argusInstanceId,
		}
	}

	return &ske.Extension{
		Acl:   skeAcl,
		Argus: skeArgus,
	}, nil
}

func toMaintenancePayload(ctx context.Context, m *Model) (*ske.Maintenance, error) {
	if m.Maintenance.IsNull() || m.Maintenance.IsUnknown() {
		return nil, nil
	}

	maintenance := maintenance{}
	diags := m.Maintenance.As(ctx, &maintenance, basetypes.ObjectAsOptions{})
	if diags.HasError() {
		return nil, fmt.Errorf("converting maintenance object: %v", diags.Errors())
	}

	var timeWindowStart *string
	if !(maintenance.Start.IsNull() || maintenance.Start.IsUnknown()) {
		// API expects RFC3339 datetime
		timeWindowStart = utils.Ptr(
			fmt.Sprintf("0000-01-01T%s", maintenance.Start.ValueString()),
		)
	}

	var timeWindowEnd *string
	if !(maintenance.End.IsNull() || maintenance.End.IsUnknown()) {
		// API expects RFC3339 datetime
		timeWindowEnd = utils.Ptr(
			fmt.Sprintf("0000-01-01T%s", maintenance.End.ValueString()),
		)
	}

	return &ske.Maintenance{
		AutoUpdate: &ske.MaintenanceAutoUpdate{
			KubernetesVersion:   conversion.BoolValueToPointer(maintenance.EnableKubernetesVersionUpdates),
			MachineImageVersion: conversion.BoolValueToPointer(maintenance.EnableMachineImageVersionUpdates),
		},
		TimeWindow: &ske.TimeWindow{
			Start: timeWindowStart,
			End:   timeWindowEnd,
		},
	}, nil
}

func mapFields(ctx context.Context, cl *ske.Cluster, m *Model) error {
	if cl == nil {
		return fmt.Errorf("response input is nil")
	}
	if m == nil {
		return fmt.Errorf("model input is nil")
	}

	var name string
	if m.Name.ValueString() != "" {
		name = m.Name.ValueString()
	} else if cl.Name != nil {
		name = *cl.Name
	} else {
		return fmt.Errorf("name not present")
	}
	m.Name = types.StringValue(name)
	idParts := []string{
		m.ProjectId.ValueString(),
		name,
	}
	m.Id = types.StringValue(
		strings.Join(idParts, core.Separator),
	)

	if cl.Kubernetes != nil {
		m.KubernetesVersionUsed = types.StringPointerValue(cl.Kubernetes.Version)
		m.AllowPrivilegedContainers = types.BoolPointerValue(cl.Kubernetes.AllowPrivilegedContainers)
	}

	err := mapNodePools(ctx, cl, m)
	if err != nil {
		return fmt.Errorf("mapping node_pools: %w", err)
	}
	err = mapMaintenance(ctx, cl, m)
	if err != nil {
		return fmt.Errorf("mapping maintenance: %w", err)
	}
	err = mapHibernations(cl, m)
	if err != nil {
		return fmt.Errorf("mapping hibernations: %w", err)
	}
	err = mapExtensions(ctx, cl, m)
	if err != nil {
		return fmt.Errorf("mapping extensions: %w", err)
	}
	return nil
}

func mapNodePools(ctx context.Context, cl *ske.Cluster, m *Model) error {
	modelNodePoolOSVersion := map[string]basetypes.StringValue{}
	modelNodePoolOSVersionMin := map[string]basetypes.StringValue{}

	modelNodePools := []nodePool{}
	if !m.NodePools.IsNull() && !m.NodePools.IsUnknown() {
		diags := m.NodePools.ElementsAs(ctx, &modelNodePools, false)
		if diags.HasError() {
			return core.DiagsToError(diags)
		}
	}

	for i := range modelNodePools {
		name := conversion.StringValueToPointer(modelNodePools[i].Name)
		if name != nil {
			modelNodePoolOSVersion[*name] = modelNodePools[i].OSVersion
			modelNodePoolOSVersionMin[*name] = modelNodePools[i].OSVersionMin
		}
	}

	if cl.Nodepools == nil {
		m.NodePools = types.ListNull(types.ObjectType{AttrTypes: nodePoolTypes})
		return nil
	}

	nodePools := []attr.Value{}
	for i, nodePoolResp := range *cl.Nodepools {
		nodePool := map[string]attr.Value{
			"name":               types.StringPointerValue(nodePoolResp.Name),
			"machine_type":       types.StringPointerValue(nodePoolResp.Machine.Type),
			"os_name":            types.StringNull(),
			"os_version_min":     modelNodePoolOSVersionMin[*nodePoolResp.Name],
			"os_version":         modelNodePoolOSVersion[*nodePoolResp.Name],
			"minimum":            types.Int64PointerValue(nodePoolResp.Minimum),
			"maximum":            types.Int64PointerValue(nodePoolResp.Maximum),
			"max_surge":          types.Int64PointerValue(nodePoolResp.MaxSurge),
			"max_unavailable":    types.Int64PointerValue(nodePoolResp.MaxUnavailable),
			"volume_type":        types.StringNull(),
			"volume_size":        types.Int64PointerValue(nodePoolResp.Volume.Size),
			"labels":             types.MapNull(types.StringType),
			"cri":                types.StringNull(),
			"availability_zones": types.ListNull(types.StringType),
		}

		if nodePoolResp.Machine != nil && nodePoolResp.Machine.Image != nil {
			nodePool["os_name"] = types.StringPointerValue(nodePoolResp.Machine.Image.Name)
			nodePool["os_version_used"] = types.StringPointerValue(nodePoolResp.Machine.Image.Version)
		}

		if nodePoolResp.Volume != nil {
			nodePool["volume_type"] = types.StringPointerValue(nodePoolResp.Volume.Type)
		}

		if nodePoolResp.Cri != nil {
			nodePool["cri"] = types.StringPointerValue(nodePoolResp.Cri.Name)
		}

		err := mapTaints(nodePoolResp.Taints, nodePool)
		if err != nil {
			return fmt.Errorf("mapping index %d, field taints: %w", i, err)
		}

		if nodePoolResp.Labels != nil {
			elems := map[string]attr.Value{}
			for k, v := range *nodePoolResp.Labels {
				elems[k] = types.StringValue(v)
			}
			elemsTF, diags := types.MapValue(types.StringType, elems)
			if diags.HasError() {
				return fmt.Errorf("mapping index %d, field labels: %w", i, core.DiagsToError(diags))
			}
			nodePool["labels"] = elemsTF
		}

		if nodePoolResp.AvailabilityZones != nil {
			elemsTF, diags := types.ListValueFrom(ctx, types.StringType, *nodePoolResp.AvailabilityZones)
			if diags.HasError() {
				return fmt.Errorf("mapping index %d, field availability_zones: %w", i, core.DiagsToError(diags))
			}
			nodePool["availability_zones"] = elemsTF
		}

		nodePoolTF, diags := basetypes.NewObjectValue(nodePoolTypes, nodePool)
		if diags.HasError() {
			return fmt.Errorf("mapping index %d: %w", i, core.DiagsToError(diags))
		}
		nodePools = append(nodePools, nodePoolTF)
	}
	nodePoolsTF, diags := basetypes.NewListValue(types.ObjectType{AttrTypes: nodePoolTypes}, nodePools)
	if diags.HasError() {
		return core.DiagsToError(diags)
	}
	m.NodePools = nodePoolsTF
	return nil
}

func mapTaints(t *[]ske.Taint, nodePool map[string]attr.Value) error {
	if t == nil || len(*t) == 0 {
		nodePool["taints"] = types.ListNull(types.ObjectType{AttrTypes: taintTypes})
		return nil
	}

	taints := []attr.Value{}

	for i, taintResp := range *t {
		taint := map[string]attr.Value{
			"effect": types.StringPointerValue(taintResp.Effect),
			"key":    types.StringPointerValue(taintResp.Key),
			"value":  types.StringPointerValue(taintResp.Value),
		}
		taintTF, diags := basetypes.NewObjectValue(taintTypes, taint)
		if diags.HasError() {
			return fmt.Errorf("mapping index %d: %w", i, core.DiagsToError(diags))
		}
		taints = append(taints, taintTF)
	}

	taintsTF, diags := basetypes.NewListValue(types.ObjectType{AttrTypes: taintTypes}, taints)
	if diags.HasError() {
		return core.DiagsToError(diags)
	}

	nodePool["taints"] = taintsTF
	return nil
}

func mapHibernations(cl *ske.Cluster, m *Model) error {
	if cl.Hibernation == nil {
		if !m.Hibernations.IsNull() {
			emptyHibernations, diags := basetypes.NewListValue(basetypes.ObjectType{AttrTypes: hibernationTypes}, []attr.Value{})
			if diags.HasError() {
				return fmt.Errorf("hibernations is an empty list, converting to terraform empty list: %w", core.DiagsToError(diags))
			}
			m.Hibernations = emptyHibernations
			return nil
		}
		m.Hibernations = basetypes.NewListNull(basetypes.ObjectType{AttrTypes: hibernationTypes})
		return nil
	}

	if cl.Hibernation.Schedules == nil {
		emptyHibernations, diags := basetypes.NewListValue(basetypes.ObjectType{AttrTypes: hibernationTypes}, []attr.Value{})
		if diags.HasError() {
			return fmt.Errorf("hibernations is an empty list, converting to terraform empty list: %w", core.DiagsToError(diags))
		}
		m.Hibernations = emptyHibernations
		return nil
	}

	hibernations := []attr.Value{}
	for i, hibernationResp := range *cl.Hibernation.Schedules {
		hibernation := map[string]attr.Value{
			"start":    types.StringPointerValue(hibernationResp.Start),
			"end":      types.StringPointerValue(hibernationResp.End),
			"timezone": types.StringPointerValue(hibernationResp.Timezone),
		}
		hibernationTF, diags := basetypes.NewObjectValue(hibernationTypes, hibernation)
		if diags.HasError() {
			return fmt.Errorf("mapping index %d: %w", i, core.DiagsToError(diags))
		}
		hibernations = append(hibernations, hibernationTF)
	}

	hibernationsTF, diags := basetypes.NewListValue(types.ObjectType{AttrTypes: hibernationTypes}, hibernations)
	if diags.HasError() {
		return core.DiagsToError(diags)
	}

	m.Hibernations = hibernationsTF
	return nil
}

func mapMaintenance(ctx context.Context, cl *ske.Cluster, m *Model) error {
	// Aligned with SKE team that a flattened data structure is fine, because no extensions are planned.
	if cl.Maintenance == nil {
		m.Maintenance = types.ObjectNull(maintenanceTypes)
		return nil
	}
	ekvu := types.BoolNull()
	if cl.Maintenance.AutoUpdate.KubernetesVersion != nil {
		ekvu = types.BoolValue(*cl.Maintenance.AutoUpdate.KubernetesVersion)
	}
	emvu := types.BoolNull()
	if cl.Maintenance.AutoUpdate.KubernetesVersion != nil {
		emvu = types.BoolValue(*cl.Maintenance.AutoUpdate.MachineImageVersion)
	}
	startTime, endTime, err := getMaintenanceTimes(ctx, cl, m)
	if err != nil {
		return fmt.Errorf("getting maintenance times: %w", err)
	}
	maintenanceValues := map[string]attr.Value{
		"enable_kubernetes_version_updates":    ekvu,
		"enable_machine_image_version_updates": emvu,
		"start":                                types.StringValue(startTime),
		"end":                                  types.StringValue(endTime),
	}
	maintenanceObject, diags := types.ObjectValue(maintenanceTypes, maintenanceValues)
	if diags.HasError() {
		return fmt.Errorf("creating flavor: %w", core.DiagsToError(diags))
	}
	m.Maintenance = maintenanceObject
	return nil
}

func getMaintenanceTimes(ctx context.Context, cl *ske.Cluster, m *Model) (startTime, endTime string, err error) {
	startTimeAPI, err := time.Parse(time.RFC3339, *cl.Maintenance.TimeWindow.Start)
	if err != nil {
		return "", "", fmt.Errorf("parsing start time '%s' from API response as RFC3339 datetime: %w", *cl.Maintenance.TimeWindow.Start, err)
	}
	endTimeAPI, err := time.Parse(time.RFC3339, *cl.Maintenance.TimeWindow.End)
	if err != nil {
		return "", "", fmt.Errorf("parsing end time '%s' from API response as RFC3339 datetime: %w", *cl.Maintenance.TimeWindow.End, err)
	}

	if m.Maintenance.IsNull() || m.Maintenance.IsUnknown() {
		return startTimeAPI.Format("15:04:05Z07:00"), endTimeAPI.Format("15:04:05Z07:00"), nil
	}

	maintenance := &maintenance{}
	diags := m.Maintenance.As(ctx, maintenance, basetypes.ObjectAsOptions{})
	if diags.HasError() {
		return "", "", fmt.Errorf("converting maintenance object %w", core.DiagsToError(diags.Errors()))
	}

	if maintenance.Start.IsNull() || maintenance.Start.IsUnknown() {
		startTime = startTimeAPI.Format("15:04:05Z07:00")
	} else {
		startTimeTF, err := time.Parse("15:04:05Z07:00", maintenance.Start.ValueString())
		if err != nil {
			return "", "", fmt.Errorf("parsing start time '%s' from TF config as RFC time: %w", maintenance.Start.ValueString(), err)
		}
		if startTimeAPI.Format("15:04:05Z07:00") != startTimeTF.Format("15:04:05Z07:00") {
			return "", "", fmt.Errorf("start time '%v' from API response doesn't match start time '%v' from TF config", *cl.Maintenance.TimeWindow.Start, maintenance.Start.ValueString())
		}
		startTime = maintenance.Start.ValueString()
	}

	if maintenance.End.IsNull() || maintenance.End.IsUnknown() {
		endTime = endTimeAPI.Format("15:04:05Z07:00")
	} else {
		endTimeTF, err := time.Parse("15:04:05Z07:00", maintenance.End.ValueString())
		if err != nil {
			return "", "", fmt.Errorf("parsing end time '%s' from TF config as RFC time: %w", maintenance.End.ValueString(), err)
		}
		if endTimeAPI.Format("15:04:05Z07:00") != endTimeTF.Format("15:04:05Z07:00") {
			return "", "", fmt.Errorf("end time '%v' from API response doesn't match end time '%v' from TF config", *cl.Maintenance.TimeWindow.End, maintenance.End.ValueString())
		}
		endTime = maintenance.End.ValueString()
	}

	return startTime, endTime, nil
}

func checkDisabledExtensions(ctx context.Context, ex extensions) (aclDisabled, argusDisabled bool, err error) {
	var diags diag.Diagnostics
	acl := acl{}
	if ex.ACL.IsNull() {
		acl.Enabled = types.BoolValue(false)
	} else {
		diags = ex.ACL.As(ctx, &acl, basetypes.ObjectAsOptions{})
		if diags.HasError() {
			return false, false, fmt.Errorf("converting extensions.acl object: %v", diags.Errors())
		}
	}

	argus := argus{}
	if ex.Argus.IsNull() {
		argus.Enabled = types.BoolValue(false)
	} else {
		diags = ex.Argus.As(ctx, &argus, basetypes.ObjectAsOptions{})
		if diags.HasError() {
			return false, false, fmt.Errorf("converting extensions.argus object: %v", diags.Errors())
		}
	}

	return !acl.Enabled.ValueBool(), !argus.Enabled.ValueBool(), nil
}

func mapExtensions(ctx context.Context, cl *ske.Cluster, m *Model) error {
	if cl.Extensions == nil {
		m.Extensions = types.ObjectNull(extensionsTypes)
		return nil
	}

	var diags diag.Diagnostics
	ex := extensions{}
	if !m.Extensions.IsNull() {
		diags := m.Extensions.As(ctx, &ex, basetypes.ObjectAsOptions{})
		if diags.HasError() {
			return fmt.Errorf("converting extensions object: %v", diags.Errors())
		}
	}

	// If the user provides the extensions block with the enabled flags as false
	// the SKE API will return an empty extensions block, which throws an inconsistent
	// result after apply error. To prevent this error, if both flags are false,
	// we set the fields provided by the user in the terraform model

	// If the extensions field is not provided, the SKE API returns an empty object.
	// If we parse that object into the terraform model, it will produce an inconsistent result after apply
	// error

	aclDisabled, argusDisabled, err := checkDisabledExtensions(ctx, ex)
	if err != nil {
		return fmt.Errorf("checking if extensions are disabled: %w", err)
	}
	disabledExtensions := false
	if aclDisabled && argusDisabled {
		disabledExtensions = true
	}

	emptyExtensions := &ske.Extension{}
	if *cl.Extensions == *emptyExtensions && (disabledExtensions || m.Extensions.IsNull()) {
		if m.Extensions.Attributes() == nil {
			m.Extensions = types.ObjectNull(extensionsTypes)
		}
		return nil
	}

	aclExtension := types.ObjectNull(aclTypes)
	if cl.Extensions.Acl != nil {
		enabled := types.BoolNull()
		if cl.Extensions.Acl.Enabled != nil {
			enabled = types.BoolValue(*cl.Extensions.Acl.Enabled)
		}

		cidrsList, diags := types.ListValueFrom(ctx, types.StringType, cl.Extensions.Acl.AllowedCidrs)
		if diags.HasError() {
			return fmt.Errorf("creating allowed_cidrs list: %w", core.DiagsToError(diags))
		}

		aclValues := map[string]attr.Value{
			"enabled":       enabled,
			"allowed_cidrs": cidrsList,
		}

		aclExtension, diags = types.ObjectValue(aclTypes, aclValues)
		if diags.HasError() {
			return fmt.Errorf("creating acl: %w", core.DiagsToError(diags))
		}
	} else if aclDisabled && !ex.ACL.IsNull() {
		aclExtension = ex.ACL
	}

	argusExtension := types.ObjectNull(argusTypes)
	if cl.Extensions.Argus != nil {
		enabled := types.BoolNull()
		if cl.Extensions.Argus.Enabled != nil {
			enabled = types.BoolValue(*cl.Extensions.Argus.Enabled)
		}

		argusInstanceId := types.StringNull()
		if cl.Extensions.Argus.ArgusInstanceId != nil {
			argusInstanceId = types.StringValue(*cl.Extensions.Argus.ArgusInstanceId)
		}

		argusExtensionValues := map[string]attr.Value{
			"enabled":           enabled,
			"argus_instance_id": argusInstanceId,
		}

		argusExtension, diags = types.ObjectValue(argusTypes, argusExtensionValues)
		if diags.HasError() {
			return fmt.Errorf("creating argus extension: %w", core.DiagsToError(diags))
		}
	} else if argusDisabled && !ex.Argus.IsNull() {
		argusExtension = ex.Argus
	}

	extensionsValues := map[string]attr.Value{
		"acl":   aclExtension,
		"argus": argusExtension,
	}

	extensions, diags := types.ObjectValue(extensionsTypes, extensionsValues)
	if diags.HasError() {
		return fmt.Errorf("creating extensions: %w", core.DiagsToError(diags))
	}
	m.Extensions = extensions
	return nil
}

func toKubernetesPayload(m *Model, availableVersions []ske.KubernetesVersion, currentKubernetesVersion *string) (kubernetesPayload *ske.Kubernetes, hasDeprecatedVersion bool, err error) {
	providedVersionMin := m.KubernetesVersionMin.ValueStringPointer()

	if !m.KubernetesVersion.IsNull() {
		// kubernetes_version field deprecation
		// this if clause should be removed once kubernetes_version field is completely removed
		// kubernetes_version field value is used as minimum kubernetes version
		providedVersionMin = conversion.StringValueToPointer(m.KubernetesVersion)
	}

	versionUsed, hasDeprecatedVersion, err := latestMatchingKubernetesVersion(availableVersions, providedVersionMin, currentKubernetesVersion)
	if err != nil {
		return nil, false, fmt.Errorf("getting latest matching kubernetes version: %w", err)
	}

	k := &ske.Kubernetes{
		Version:                   versionUsed,
		AllowPrivilegedContainers: conversion.BoolValueToPointer(m.AllowPrivilegedContainers),
	}
	return k, hasDeprecatedVersion, nil
}

func latestMatchingKubernetesVersion(availableVersions []ske.KubernetesVersion, kubernetesVersionMin, currentKubernetesVersion *string) (version *string, deprecated bool, err error) {
	deprecated = false

	if availableVersions == nil {
		return nil, false, fmt.Errorf("nil available kubernetes versions")
	}

	if kubernetesVersionMin == nil {
		if currentKubernetesVersion == nil {
			latestVersion, err := getLatestSupportedKubernetesVersion(availableVersions)
			if err != nil {
				return nil, false, fmt.Errorf("get latest supported kubernetes version: %w", err)
			}
			return latestVersion, false, nil
		}
		kubernetesVersionMin = currentKubernetesVersion
	} else if currentKubernetesVersion != nil {
		// For an already existing cluster, if kubernetes_version_min is set to a lower version than what is being used in the cluster
		// return the currently used version
		kubernetesVersionUsed := *currentKubernetesVersion
		kubernetesVersionMinString := *kubernetesVersionMin

		minVersionPrefixed := "v" + kubernetesVersionMinString
		usedVersionPrefixed := "v" + kubernetesVersionUsed

		if semver.Compare(minVersionPrefixed, usedVersionPrefixed) == -1 {
			kubernetesVersionMin = currentKubernetesVersion
		}
	}

	var fullVersion bool
	versionExp := validate.FullVersionRegex
	versionRegex := regexp.MustCompile(versionExp)
	if versionRegex.MatchString(*kubernetesVersionMin) {
		fullVersion = true
	}

	providedVersionPrefixed := "v" + *kubernetesVersionMin

	if !semver.IsValid(providedVersionPrefixed) {
		return nil, false, fmt.Errorf("provided version is invalid")
	}

	var versionUsed *string
	var state *string
	var availableVersionsArray []string
	// Get the higher available version that matches the major, minor and patch version provided by the user
	for _, v := range availableVersions {
		if v.State == nil || v.Version == nil {
			continue
		}
		availableVersionsArray = append(availableVersionsArray, *v.Version)
		vPreffixed := "v" + *v.Version

		if fullVersion {
			// [MAJOR].[MINOR].[PATCH] version provided, match available version
			if semver.Compare(vPreffixed, providedVersionPrefixed) == 0 {
				versionUsed = v.Version
				state = v.State
				break
			}
		} else {
			// [MAJOR].[MINOR] version provided, get the latest patch version
			if semver.MajorMinor(vPreffixed) == semver.MajorMinor(providedVersionPrefixed) &&
				(semver.Compare(vPreffixed, providedVersionPrefixed) == 1) || (semver.Compare(vPreffixed, providedVersionPrefixed) == 0) {
				versionUsed = v.Version
				state = v.State
			}
		}
	}

	if versionUsed != nil {
		if strings.EqualFold(*state, VersionStateDeprecated) {
			deprecated = true
		} else {
			deprecated = false
		}
	}

	// Throwing error if we could not match the version with the available versions
	if versionUsed == nil {
		return nil, false, fmt.Errorf("provided version is not one of the available kubernetes versions, available versions are: %s", strings.Join(availableVersionsArray, ","))
	}

	return versionUsed, deprecated, nil
}

func getLatestSupportedKubernetesVersion(versions []ske.KubernetesVersion) (*string, error) {
	foundKubernetesVersion := false
	var latestVersion *string
	for i := range versions {
		version := versions[i]
		if *version.State != VersionStateSupported {
			continue
		}
		if latestVersion != nil {
			oldSemVer := fmt.Sprintf("v%s", *latestVersion)
			newSemVer := fmt.Sprintf("v%s", *version.Version)
			if semver.Compare(newSemVer, oldSemVer) != 1 {
				continue
			}
		}

		foundKubernetesVersion = true
		latestVersion = version.Version
	}
	if !foundKubernetesVersion {
		return nil, fmt.Errorf("no supported Kubernetes version found")
	}
	return latestVersion, nil
}

func (r *clusterResource) Read(ctx context.Context, req resource.ReadRequest, resp *resource.ReadResponse) { // nolint:gocritic // function signature required by Terraform
	var state Model
	diags := req.State.Get(ctx, &state)
	resp.Diagnostics.Append(diags...)
	if resp.Diagnostics.HasError() {
		return
	}
	projectId := state.ProjectId.ValueString()
	name := state.Name.ValueString()
	ctx = tflog.SetField(ctx, "project_id", projectId)
	ctx = tflog.SetField(ctx, "name", name)

	clResp, err := r.client.GetCluster(ctx, projectId, name).Execute()
	if err != nil {
		oapiErr, ok := err.(*oapierror.GenericOpenAPIError) //nolint:errorlint //complaining that error.As should be used to catch wrapped errors, but this error should not be wrapped
		if ok && oapiErr.StatusCode == http.StatusNotFound {
			resp.State.RemoveResource(ctx)
			return
		}
		core.LogAndAddError(ctx, &resp.Diagnostics, "Error reading cluster", fmt.Sprintf("Calling API: %v", err))
		return
	}

	err = mapFields(ctx, clResp, &state)
	if err != nil {
		core.LogAndAddError(ctx, &resp.Diagnostics, "Error reading cluster", fmt.Sprintf("Processing API payload: %v", err))
		return
	}

	// Handle credential
	err = r.getCredential(ctx, &resp.Diagnostics, &state)
	if err != nil {
		core.LogAndAddError(ctx, &resp.Diagnostics, "Error reading cluster", fmt.Sprintf("Getting credential: %v", err))
		return
	}

	diags = resp.State.Set(ctx, state)
	resp.Diagnostics.Append(diags...)
	if resp.Diagnostics.HasError() {
		return
	}
	tflog.Info(ctx, "SKE cluster read")
}

func (r *clusterResource) Update(ctx context.Context, req resource.UpdateRequest, resp *resource.UpdateResponse) { // nolint:gocritic // function signature required by Terraform
	var model Model
	diags := req.Plan.Get(ctx, &model)
	resp.Diagnostics.Append(diags...)
	if resp.Diagnostics.HasError() {
		return
	}

	kubernetesVersion := model.KubernetesVersionMin
	// needed for backwards compatibility following kubernetes_version field deprecation
	if kubernetesVersion.IsNull() {
		kubernetesVersion = model.KubernetesVersion
	}

	diags = checkAllowPrivilegedContainers(model.AllowPrivilegedContainers, kubernetesVersion)
	resp.Diagnostics.Append(diags...)
	if resp.Diagnostics.HasError() {
		return
	}

	projectId := model.ProjectId.ValueString()
	clName := model.Name.ValueString()
	ctx = tflog.SetField(ctx, "project_id", projectId)
	ctx = tflog.SetField(ctx, "name", clName)

	availableKubernetesVersions, availableMachines, err := r.loadAvailableVersions(ctx)
	if err != nil {
		core.LogAndAddError(ctx, &resp.Diagnostics, "Error updating cluster", fmt.Sprintf("Loading available Kubernetes and machine image versions: %v", err))
		return
	}

	currentKubernetesVersion, currentMachineImages := getCurrentVersions(ctx, r.client, &model)

	r.createOrUpdateCluster(ctx, &resp.Diagnostics, &model, availableKubernetesVersions, availableMachines, currentKubernetesVersion, currentMachineImages)
	if resp.Diagnostics.HasError() {
		return
	}

	diags = resp.State.Set(ctx, model)
	resp.Diagnostics.Append(diags...)
	if resp.Diagnostics.HasError() {
		return
	}
	tflog.Info(ctx, "SKE cluster updated")
}

func (r *clusterResource) Delete(ctx context.Context, req resource.DeleteRequest, resp *resource.DeleteResponse) { // nolint:gocritic // function signature required by Terraform
	var model Model
	resp.Diagnostics.Append(req.State.Get(ctx, &model)...)
	if resp.Diagnostics.HasError() {
		return
	}
	projectId := model.ProjectId.ValueString()
	name := model.Name.ValueString()
	ctx = tflog.SetField(ctx, "project_id", projectId)
	ctx = tflog.SetField(ctx, "name", name)

	c := r.client
	_, err := c.DeleteCluster(ctx, projectId, name).Execute()
	if err != nil {
		core.LogAndAddError(ctx, &resp.Diagnostics, "Error deleting cluster", fmt.Sprintf("Calling API: %v", err))
		return
	}
	_, err = wait.DeleteClusterWaitHandler(ctx, r.client, projectId, name).WaitWithContext(ctx)
	if err != nil {
		core.LogAndAddError(ctx, &resp.Diagnostics, "Error deleting cluster", fmt.Sprintf("Cluster deletion waiting: %v", err))
		return
	}
	tflog.Info(ctx, "SKE cluster deleted")
}

// ImportState imports a resource into the Terraform state on success.
// The expected format of the resource import identifier is: project_id,name
func (r *clusterResource) ImportState(ctx context.Context, req resource.ImportStateRequest, resp *resource.ImportStateResponse) {
	idParts := strings.Split(req.ID, core.Separator)

	if len(idParts) != 2 || idParts[0] == "" || idParts[1] == "" {
		core.LogAndAddError(ctx, &resp.Diagnostics,
			"Error importing cluster",
			fmt.Sprintf("Expected import identifier with format: [project_id],[name]  Got: %q", req.ID),
		)
		return
	}

	resp.Diagnostics.Append(resp.State.SetAttribute(ctx, path.Root("project_id"), idParts[0])...)
	resp.Diagnostics.Append(resp.State.SetAttribute(ctx, path.Root("name"), idParts[1])...)
	tflog.Info(ctx, "SKE cluster state imported")
}<|MERGE_RESOLUTION|>--- conflicted
+++ resolved
@@ -922,31 +922,20 @@
 	return cnps, deprecatedVersionsUsed, nil
 }
 
-<<<<<<< HEAD
-// latestMatchingMachineVersion gets the latest machine image version to be used in the create/update payload
-// it's determined based on the available versions for the input OS (machineName), the minimum version configured by the user and the current version in the cluster
-// if the minimum version is not set, get the current one (if exists) or the latest for the input OS
-// if the minimum version is set but it is a downgrade, use the current version
-// for the minimum version selected, if a patch is not specified, get the latest patch for that minor version
-// for the version returned, check the state and return if it is deprecated or not
-func latestMatchingMachineVersion(availableImages []ske.MachineImage, versionMin *string, OSName string, currentImage *ske.Image) (version *string, deprecated bool, err error) {
-=======
 // latestMatchingMachineVersion determines the latest machine image version for the create/update payload.
 // It considers the available versions for the specified OS (OSName), the minimum version configured by the user,
 // and the current version in the cluster. The function's behavior is as follows:
 //
 // 1. If the minimum version is not set:
-//    - Return the current version if it exists.
-//    - Otherwise, return the latest available version for the specified OS.
+//   - Return the current version if it exists.
+//   - Otherwise, return the latest available version for the specified OS.
 //
 // 2. If the minimum version is set:
-//    - If the minimum version is a downgrade, use the current version instead.
-//    - If a patch is not specified for the minimum version, return the latest patch for that minor version.
+//   - If the minimum version is a downgrade, use the current version instead.
+//   - If a patch is not specified for the minimum version, return the latest patch for that minor version.
 //
 // 3. For the selected version, check its state and return it, indicating if it is deprecated or not.
-
-func latestMatchingMachineVersion(availableMachineImages []ske.MachineImage, machineVersionMin *string, machineName string, currentMachineImage *ske.Image) (version *string, deprecated bool, err error) {
->>>>>>> ad93bb8c
+func latestMatchingMachineVersion(availableImages []ske.MachineImage, versionMin *string, OSName string, currentImage *ske.Image) (version *string, deprecated bool, err error) {
 	deprecated = false
 
 	if availableImages == nil {
@@ -964,49 +953,26 @@
 		return nil, false, fmt.Errorf("there are no available machine versions for the provided machine image name %s", OSName)
 	}
 
-<<<<<<< HEAD
 	if versionMin == nil {
-		// Different machine OS have different versions.
-		// If there is no current machine version or the machine name has been updated,
+		// Different machine OSes have different versions.
+		// so if the current machine image is nil or the machine image name has been updated,
 		// retrieve the latest supported version. Otherwise, use the current machine version.
 		if currentImage == nil || currentImage.Name == nil || *currentImage.Name != OSName {
-=======
-	if machineVersionMin == nil {
-		// different machine OSes have different versions
-		// so if the current machine image is nil or the current machine image name was updated, get the latest one
-		// otherwise, the current machine image version should be used
-		if currentMachineImage == nil || currentMachineImage.Name == nil || *currentMachineImage.Name != machineName {
->>>>>>> ad93bb8c
 			latestVersion, err := getLatestSupportedMachineVersion(availableMachineVersions)
 			if err != nil {
 				return nil, false, fmt.Errorf("get latest supported machine image version: %w", err)
 			}
 			return latestVersion, false, nil
 		}
-<<<<<<< HEAD
 		versionMin = currentImage.Version
 	} else if currentImage != nil && currentImage.Name != nil && *currentImage.Name == OSName {
-		// For an already existing cluster, if os_version_min is set to a lower version than what is being used in the cluster
-		// return the currently used version
-		machineVersionUsed := *currentImage.Version
-		machineVersionMinString := *versionMin
-
-		minVersionPrefixed := "v" + machineVersionMinString
-		usedVersionPrefixed := "v" + machineVersionUsed
-
-		if semver.Compare(minVersionPrefixed, usedVersionPrefixed) == -1 {
+		// If the os_version_min is set but is lower than the current version used in the cluster,
+		// retain the current version to avoid downgrading.
+		minimumVersion := "v" + *versionMin
+		currentVersion := "v" + *currentImage.Version
+
+		if semver.Compare(minimumVersion, currentVersion) == -1 {
 			versionMin = currentImage.Version
-=======
-		machineVersionMin = currentMachineImage.Version
-	} else if currentMachineImage != nil && currentMachineImage.Name != nil && *currentMachineImage.Name == machineName {
-        // If the os_version_min is set but is lower than the current version used in the cluster,
-        // retain the current version to avoid downgrading.
-		minimumVersion := "v" + *machineVersionMin
-		currentVersion := "v" + *currentMachineImage.Version
-
-		if semver.Compare(minimumVersion, currentVersion) == -1 {
-			machineVersionMin = currentMachineImage.Version
->>>>>>> ad93bb8c
 		}
 	}
 
