package postgresflex

import (
	"context"
	"fmt"
	"strings"

	"github.com/hashicorp/terraform-plugin-framework/attr"
	"github.com/hashicorp/terraform-plugin-framework/datasource"
	"github.com/hashicorp/terraform-plugin-framework/schema/validator"
	"github.com/hashicorp/terraform-plugin-log/tflog"
	"github.com/stackitcloud/terraform-provider-stackit/stackit/conversion"
	"github.com/stackitcloud/terraform-provider-stackit/stackit/core"
	"github.com/stackitcloud/terraform-provider-stackit/stackit/validate"

	"github.com/hashicorp/terraform-plugin-framework/datasource/schema"
	"github.com/hashicorp/terraform-plugin-framework/types"
	"github.com/stackitcloud/stackit-sdk-go/core/config"
	"github.com/stackitcloud/stackit-sdk-go/services/postgresflex"
)

// Ensure the implementation satisfies the expected interfaces.
var (
	_ datasource.DataSource = &userDataSource{}
)

type DataSourceModel struct {
	Id         types.String `tfsdk:"id"` // needed by TF
	UserId     types.String `tfsdk:"user_id"`
	InstanceId types.String `tfsdk:"instance_id"`
	ProjectId  types.String `tfsdk:"project_id"`
	Username   types.String `tfsdk:"username"`
	Roles      types.Set    `tfsdk:"roles"`
	Host       types.String `tfsdk:"host"`
	Port       types.Int64  `tfsdk:"port"`
}

// NewUserDataSource is a helper function to simplify the provider implementation.
func NewUserDataSource() datasource.DataSource {
	return &userDataSource{}
}

// userDataSource is the data source implementation.
type userDataSource struct {
	client *postgresflex.APIClient
}

// Metadata returns the resource type name.
func (r *userDataSource) Metadata(_ context.Context, req datasource.MetadataRequest, resp *datasource.MetadataResponse) {
	resp.TypeName = req.ProviderTypeName + "_postgresflex_user"
}

// Configure adds the provider configured client to the resource.
func (r *userDataSource) Configure(ctx context.Context, req datasource.ConfigureRequest, resp *datasource.ConfigureResponse) {
	// Prevent panic if the provider has not been configured.
	if req.ProviderData == nil {
		return
	}

	providerData, ok := req.ProviderData.(core.ProviderData)
	if !ok {
		core.LogAndAddError(ctx, &resp.Diagnostics, "Error configuring API client", fmt.Sprintf("Expected configure type stackit.ProviderData, got %T", req.ProviderData))
		return
	}

	var apiClient *postgresflex.APIClient
	var err error
	if providerData.PostgresFlexCustomEndpoint != "" {
		apiClient, err = postgresflex.NewAPIClient(
			config.WithCustomAuth(providerData.RoundTripper),
			config.WithEndpoint(providerData.PostgresFlexCustomEndpoint),
		)
	} else {
		apiClient, err = postgresflex.NewAPIClient(
			config.WithCustomAuth(providerData.RoundTripper),
			config.WithRegion(providerData.Region),
		)
	}

	if err != nil {
		core.LogAndAddError(ctx, &resp.Diagnostics, "Error configuring API client", fmt.Sprintf("Configuring client: %v", err))
		return
	}

	r.client = apiClient
	tflog.Info(ctx, "PostgresFlex user client configured")
}

// Schema defines the schema for the resource.
func (r *userDataSource) Schema(_ context.Context, _ datasource.SchemaRequest, resp *datasource.SchemaResponse) {
	descriptions := map[string]string{
		"main":        "PostgresFlex user data source schema.",
		"id":          "Terraform's internal resource ID. It is structured as \"`project_id`,`instance_id`,`user_id`\".",
		"user_id":     "User ID.",
		"instance_id": "ID of the PostgresFlex instance.",
		"project_id":  "STACKIT project ID to which the instance is associated.",
	}

	resp.Schema = schema.Schema{
		Description: descriptions["main"],
		Attributes: map[string]schema.Attribute{
			"id": schema.StringAttribute{
				Description: descriptions["id"],
				Computed:    true,
			},
			"user_id": schema.StringAttribute{
				Description: descriptions["user_id"],
				Required:    true,
				Validators: []validator.String{
					validate.NoSeparator(),
				},
			},
			"instance_id": schema.StringAttribute{
				Description: descriptions["instance_id"],
				Required:    true,
				Validators: []validator.String{
					validate.UUID(),
					validate.NoSeparator(),
				},
			},
			"project_id": schema.StringAttribute{
				Description: descriptions["project_id"],
				Required:    true,
				Validators: []validator.String{
					validate.UUID(),
					validate.NoSeparator(),
				},
			},
			"username": schema.StringAttribute{
				Computed: true,
			},
			"roles": schema.SetAttribute{
				ElementType: types.StringType,
				Computed:    true,
			},
			"host": schema.StringAttribute{
				Computed: true,
			},
			"port": schema.Int64Attribute{
				Computed: true,
			},
		},
	}
}

// Read refreshes the Terraform state with the latest data.
func (r *userDataSource) Read(ctx context.Context, req datasource.ReadRequest, resp *datasource.ReadResponse) { // nolint:gocritic // function signature required by Terraform
	var model DataSourceModel
	diags := req.Config.Get(ctx, &model)
	resp.Diagnostics.Append(diags...)
	if resp.Diagnostics.HasError() {
		return
	}
	projectId := model.ProjectId.ValueString()
	instanceId := model.InstanceId.ValueString()
	userId := model.UserId.ValueString()
	ctx = tflog.SetField(ctx, "project_id", projectId)
	ctx = tflog.SetField(ctx, "instance_id", instanceId)
	ctx = tflog.SetField(ctx, "user_id", userId)

	recordSetResp, err := r.client.GetUser(ctx, projectId, instanceId, userId).Execute()
	if err != nil {
		core.LogAndAddError(ctx, &resp.Diagnostics, "Error reading user", fmt.Sprintf("Calling API: %v", err))
		return
	}

<<<<<<< HEAD
	// Map response body to schema and populate Computed attribute values
	err = mapDataSourceFields(recordSetResp, &model)
=======
	// Map response body to schema
	err = mapFields(recordSetResp, &model)
>>>>>>> 9b5ca058
	if err != nil {
		core.LogAndAddError(ctx, &resp.Diagnostics, "Error reading user", fmt.Sprintf("Processing API payload: %v", err))
		return
	}

	// Set refreshed state
	diags = resp.State.Set(ctx, model)
	resp.Diagnostics.Append(diags...)
<<<<<<< HEAD
	tflog.Info(ctx, "Postgresql user read")
}

func mapDataSourceFields(userResp *postgresflex.UserResponse, model *DataSourceModel) error {
	if userResp == nil || userResp.Item == nil {
		return fmt.Errorf("response is nil")
	}
	if model == nil {
		return fmt.Errorf("model input is nil")
	}
	user := userResp.Item

	var userId string
	if model.UserId.ValueString() != "" {
		userId = model.UserId.ValueString()
	} else if user.Id != nil {
		userId = *user.Id
	} else {
		return fmt.Errorf("user id not present")
	}
	idParts := []string{
		model.ProjectId.ValueString(),
		model.InstanceId.ValueString(),
		userId,
	}
	model.Id = types.StringValue(
		strings.Join(idParts, core.Separator),
	)
	model.UserId = types.StringValue(userId)
	model.Username = types.StringPointerValue(user.Username)

	if user.Roles == nil {
		model.Roles = types.SetNull(types.StringType)
	} else {
		roles := []attr.Value{}
		for _, role := range *user.Roles {
			roles = append(roles, types.StringValue(role))
		}
		rolesSet, diags := types.SetValue(types.StringType, roles)
		if diags.HasError() {
			return fmt.Errorf("failed to map roles: %w", core.DiagsToError(diags))
		}
		model.Roles = rolesSet
	}
	model.Host = types.StringPointerValue(user.Host)
	model.Port = conversion.ToTypeInt64(user.Port)
	return nil
=======
	if resp.Diagnostics.HasError() {
		return
	}
	tflog.Info(ctx, "PostgresFlex user read")
>>>>>>> 9b5ca058
}<|MERGE_RESOLUTION|>--- conflicted
+++ resolved
@@ -164,13 +164,8 @@
 		return
 	}
 
-<<<<<<< HEAD
 	// Map response body to schema and populate Computed attribute values
-	err = mapDataSourceFields(recordSetResp, &model)
-=======
-	// Map response body to schema
 	err = mapFields(recordSetResp, &model)
->>>>>>> 9b5ca058
 	if err != nil {
 		core.LogAndAddError(ctx, &resp.Diagnostics, "Error reading user", fmt.Sprintf("Processing API payload: %v", err))
 		return
@@ -179,8 +174,10 @@
 	// Set refreshed state
 	diags = resp.State.Set(ctx, model)
 	resp.Diagnostics.Append(diags...)
-<<<<<<< HEAD
-	tflog.Info(ctx, "Postgresql user read")
+	if resp.Diagnostics.HasError() {
+		return
+	}
+	tflog.Info(ctx, "PostgresFlex user read")
 }
 
 func mapDataSourceFields(userResp *postgresflex.UserResponse, model *DataSourceModel) error {
@@ -227,10 +224,4 @@
 	model.Host = types.StringPointerValue(user.Host)
 	model.Port = conversion.ToTypeInt64(user.Port)
 	return nil
-=======
-	if resp.Diagnostics.HasError() {
-		return
-	}
-	tflog.Info(ctx, "PostgresFlex user read")
->>>>>>> 9b5ca058
 }